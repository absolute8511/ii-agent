--- conflicted
+++ resolved
@@ -73,13 +73,10 @@
       #If file doesn't exist, use a dummy file
       - ${GOOGLE_APPLICATION_CREDENTIALS:-.dummy-credentials.json}:/app/google-application-credentials.json
       - ../db:/app/db
-<<<<<<< HEAD
+      - ../.ii_agent_file_store:/.ii_agent_file_store
     networks:
       - ii
 
 networks:
   ii:
-    name: ii
-=======
-      - ~/.ii_agent_file_store:/.ii_agent_file_store
->>>>>>> 303e1e78
+    name: ii