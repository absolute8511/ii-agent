--- conflicted
+++ resolved
@@ -9,13 +9,9 @@
     lsof \
     git \
     tmux \
-<<<<<<< HEAD
     bc \
-    net-tools
-=======
     net-tools \
     unzip
->>>>>>> 1c86323e
 
 #RUN echo 'export PS1="[CMD_BEGIN]\\n\\u@\\h:\\w\\n[CMD_END]"; export PS2=""' >> /root/.bashrc
 
@@ -25,16 +21,10 @@
 
 RUN pip install -r ii_client/requirements.txt
 
-<<<<<<< HEAD
 COPY .templates /app/templates
-=======
-COPY .templates /app/.templates
-
-RUN pip install -r .templates/react-tailwind-python/backend/requirements.txt
-
-RUN curl -fsSL https://bun.sh/install | bash
->>>>>>> 1c86323e
 
 RUN curl -fsSL https://bun.sh/install | bash
 
+RUN npm install -g vercel
+
 CMD ["python", "-m", "ii_client.sandbox_server", "--port", "17300" , "--cwd", "/workspace"]