--- conflicted
+++ resolved
@@ -1,580 +1,11 @@
 import argparse
 import logging
 import uvicorn
-<<<<<<< HEAD
-from fastapi import (
-    FastAPI,
-    WebSocket,
-    WebSocketDisconnect,
-    Request,
-    HTTPException,
-)
-
-from fastapi.responses import JSONResponse
-from fastapi.middleware.cors import CORSMiddleware
-import anyio
-import base64
-from sqlalchemy import asc, text
-
-from ii_agent.core.event import RealtimeEvent, EventType
-from ii_agent.db.models import Event
-from ii_agent.utils.constants import DEFAULT_MODEL, TOKEN_BUDGET, UPLOAD_FOLDER_NAME
-from utils import parse_common_args, create_workspace_manager_for_connection
-from ii_agent.agents.anthropic_fc import AnthropicFC
-from ii_agent.agents.base import BaseAgent
-from ii_agent.llm.base import LLMClient
-from ii_agent.utils import WorkspaceManager
-from ii_agent.llm import get_client
-from ii_agent.utils.prompt_generator import enhance_user_prompt
-
-from fastapi.staticfiles import StaticFiles
-
-from ii_agent.llm.context_manager.llm_summarizing import LLMSummarizingContextManager
-from ii_agent.llm.token_counter import TokenCounter
-from ii_agent.db.manager import DatabaseManager
-from ii_agent.tools import get_system_tools
-from ii_agent.prompts.system_prompt import (
-    get_system_prompt,
-    get_system_prompt_with_seq_thinking,
-)
-
-MAX_OUTPUT_TOKENS_PER_TURN = 32000
-MAX_TURNS = 200
-
-
-app = FastAPI(title="Agent WebSocket API")
-app.add_middleware(
-    CORSMiddleware,
-    allow_origins=["*"],  # Allows all origins
-    allow_credentials=True,
-    allow_methods=["*"],  # Allows all methods
-    allow_headers=["*"],  # Allows all headers
-)
-
-
-# Create a logger
-logger = logging.getLogger("websocket_server")
-logger.setLevel(logging.INFO)
-
-# Active WebSocket connections
-active_connections: Set[WebSocket] = set()
-
-# Active agents for each connection
-active_agents: Dict[WebSocket, BaseAgent] = {}
-
-# Active agent tasks
-active_tasks: Dict[WebSocket, asyncio.Task] = {}
-
-# Store message processors for each connection
-message_processors: Dict[WebSocket, asyncio.Task] = {}
-
-# Store global args for use in endpoint
-global_args = None
-
-
-def map_model_name_to_client(model_name: str, ws_content: Dict[str, Any]) -> LLMClient:
-    """Create an LLM client based on the model name and configuration.
-
-    Args:
-        model_name: The name of the model to use
-        ws_content: Dictionary containing configuration options like thinking_tokens
-
-    Returns:
-        LLMClient: Configured LLM client instance
-
-    Raises:
-        ValueError: If the model name is not supported
-    """
-    if "claude" in model_name:
-        return get_client(
-            "anthropic-direct",
-            model_name=model_name,
-            use_caching=False,
-            project_id=global_args.project_id,
-            region=global_args.region,
-            thinking_tokens=ws_content['tool_args']['thinking_tokens'],
-        )
-    elif "gemini" in model_name:
-        return get_client(
-            "gemini-direct",
-            model_name=model_name,
-            project_id=global_args.project_id,
-            region=global_args.region,
-        )
-    elif model_name in ["o3", "o4-mini", "gpt-4.1", "gpt-4o"]:
-        return get_client(
-            "openai-direct",
-            model_name=model_name,
-            azure_model=ws_content.get("azure_model", True),
-            cot_model=ws_content.get("cot_model", False),
-        )
-    else:
-        raise ValueError(f"Unknown model name: {model_name}")
-
-
-@app.websocket("/ws")
-async def websocket_endpoint(websocket: WebSocket):
-    await websocket.accept()
-    active_connections.add(websocket)
-
-    workspace_manager, session_uuid = await create_workspace_manager_for_connection(
-        global_args.workspace, global_args.use_container_workspace
-    )
-    print(f"Workspace manager created: {workspace_manager}")
-
-    try:
-        # Initial connection message with session info
-        await websocket.send_json(
-            RealtimeEvent(
-                type=EventType.CONNECTION_ESTABLISHED,
-                content={
-                    "message": "Connected to Agent WebSocket Server",
-                    "workspace_path": str(workspace_manager.root),
-                },
-            ).model_dump()
-        )
-
-        # Process messages from the client
-        while True:
-            # Receive and parse message
-            data = await websocket.receive_text()
-            try:
-                message = json.loads(data)
-                msg_type = message.get("type")
-                content = message.get("content", {})
-
-                if msg_type == "init_agent":
-                    model_name = content.get("model_name", DEFAULT_MODEL)
-                    # Initialize LLM client
-                    client = map_model_name_to_client(model_name, content)
-
-                    # Create a new agent for this connection
-                    tool_args = content.get("tool_args", {})
-                    agent = create_agent_for_connection(
-                        client, session_uuid, workspace_manager, websocket, tool_args
-                    )
-                    active_agents[websocket] = agent
-
-                    # Start message processor for this connection
-                    message_processor = agent.start_message_processing()
-                    message_processors[websocket] = message_processor
-                    await websocket.send_json(
-                        RealtimeEvent(
-                            type=EventType.AGENT_INITIALIZED,
-                            content={"message": "Agent initialized"},
-                        ).model_dump()
-                    )
-
-                elif msg_type == "query":
-                    # Check if there's an active task for this connection
-                    if websocket in active_tasks and not active_tasks[websocket].done():
-                        await websocket.send_json(
-                            RealtimeEvent(
-                                type=EventType.ERROR,
-                                content={
-                                    "message": "A query is already being processed"
-                                },
-                            ).model_dump()
-                        )
-                        continue
-
-                    # Process a query to the agent
-                    user_input = content.get("text", "")
-                    resume = content.get("resume", False)
-                    files = content.get("files", [])
-
-                    # Send acknowledgment
-                    await websocket.send_json(
-                        RealtimeEvent(
-                            type=EventType.PROCESSING,
-                            content={"message": "Processing your request..."},
-                        ).model_dump()
-                    )
-
-                    # Run the agent with the query in a separate task
-                    task = asyncio.create_task(
-                        run_agent_async(websocket, user_input, resume, files)
-                    )
-                    active_tasks[websocket] = task
-
-                elif msg_type == "workspace_info":
-                    # Send information about the current workspace
-                    if workspace_manager:
-                        await websocket.send_json(
-                            RealtimeEvent(
-                                type=EventType.WORKSPACE_INFO,
-                                content={
-                                    "path": str(workspace_manager.root),
-                                },
-                            ).model_dump()
-                        )
-                    else:
-                        await websocket.send_json(
-                            RealtimeEvent(
-                                type=EventType.ERROR,
-                                content={"message": "Workspace not initialized"},
-                            ).model_dump()
-                        )
-
-                elif msg_type == "ping":
-                    # Simple ping to keep connection alive
-                    await websocket.send_json(
-                        RealtimeEvent(type=EventType.PONG, content={}).model_dump()
-                    )
-
-                elif msg_type == "cancel":
-                    # Get the agent for this connection
-                    agent = active_agents.get(websocket)
-                    if not agent:
-                        await websocket.send_json(
-                            RealtimeEvent(
-                                type=EventType.ERROR,
-                                content={
-                                    "message": "No active agent for this connection"
-                                },
-                            ).model_dump()
-                        )
-                        continue
-
-                    agent.cancel()
-
-                    # Send acknowledgment that cancellation was received
-                    await websocket.send_json(
-                        RealtimeEvent(
-                            type=EventType.SYSTEM,
-                            content={"message": "Query cancelled"},
-                        ).model_dump()
-                    )
-
-                elif msg_type == "edit_query":
-                    # Get the agent for this connection
-                    agent = active_agents.get(websocket)
-                    if not agent:
-                        await websocket.send_json(
-                            RealtimeEvent(
-                                type=EventType.ERROR,
-                                content={
-                                    "message": "No active agent for this connection"
-                                },
-                            ).model_dump()
-                        )
-                        continue
-
-                    # Cancel the agent
-                    agent.cancel()
-
-                    # Clear the agent's history from last turn to last user message
-                    agent.history.clear_from_last_to_user_message()
-
-                    # Delete events from database up to last user message if we have a session ID
-                    if agent.session_id:
-                        try:
-                            agent.db_manager.delete_events_from_last_to_user_message(
-                                agent.session_id
-                            )
-                            await websocket.send_json(
-                                RealtimeEvent(
-                                    type=EventType.SYSTEM,
-                                    content={
-                                        "message": "Session history cleared from last event to last user message"
-                                    },
-                                ).model_dump()
-                            )
-                        except Exception as e:
-                            logger.error(f"Error deleting session events: {str(e)}")
-                            await websocket.send_json(
-                                RealtimeEvent(
-                                    type=EventType.ERROR,
-                                    content={
-                                        "message": f"Error clearing history: {str(e)}"
-                                    },
-                                ).model_dump()
-                            )
-                    else:
-                        await websocket.send_json(
-                            RealtimeEvent(
-                                type=EventType.ERROR,
-                                content={"message": "No active session to clear"},
-                            ).model_dump()
-                        )
-
-                    # Send acknowledgment that query editing was received
-                    await websocket.send_json(
-                        RealtimeEvent(
-                            type=EventType.SYSTEM,
-                            content={"message": "Query editing mode activated"},
-                        ).model_dump()
-                    )
-
-                    # Check if there's an active task for this connection
-                    if websocket in active_tasks and not active_tasks[websocket].done():
-                        await websocket.send_json(
-                            RealtimeEvent(
-                                type=EventType.ERROR,
-                                content={
-                                    "message": "A query is already being processed"
-                                },
-                            ).model_dump()
-                        )
-                        continue
-
-                    # Process a query to the agent
-                    user_input = content.get("text", "")
-                    resume = content.get("resume", False)
-                    files = content.get("files", [])
-
-                    # Send acknowledgment
-                    await websocket.send_json(
-                        RealtimeEvent(
-                            type=EventType.PROCESSING,
-                            content={"message": "Processing your request..."},
-                        ).model_dump()
-                    )
-
-                    # Run the agent with the query in a separate task
-                    task = asyncio.create_task(
-                        run_agent_async(websocket, user_input, resume, files)
-                    )
-                    active_tasks[websocket] = task
-
-                elif msg_type == "enhance_prompt":
-                    # Process a request to enhance a prompt using an LLM
-                    model_name = content.get("model_name", DEFAULT_MODEL)
-                    user_input = content.get("text", "")
-                    files = content.get("files", [])
-                    # Initialize LLM client
-                    client = map_model_name_to_client(model_name, content)
-
-                    # Call the enhance_prompt function from the module
-                    success, message, enhanced_prompt = await enhance_user_prompt(
-                        client=client,
-                        user_input=user_input,
-                        files=files,
-                    )
-
-                    if success and enhanced_prompt:
-                        # Send the enhanced prompt back to the client
-                        await websocket.send_json(
-                            RealtimeEvent(
-                                type=EventType.PROMPT_GENERATED,
-                                content={
-                                    "result": enhanced_prompt,
-                                    "original_request": user_input,
-                                },
-                            ).model_dump()
-                        )
-                    else:
-                        # Send error message
-                        await websocket.send_json(
-                            RealtimeEvent(
-                                type=EventType.ERROR,
-                                content={"message": message},
-                            ).model_dump()
-                        )
-
-                else:
-                    # Unknown message type
-                    await websocket.send_json(
-                        RealtimeEvent(
-                            type=EventType.ERROR,
-                            content={"message": f"Unknown message type: {msg_type}"},
-                        ).model_dump()
-                    )
-
-            except json.JSONDecodeError:
-                await websocket.send_json(
-                    RealtimeEvent(
-                        type=EventType.ERROR, content={"message": "Invalid JSON format"}
-                    ).model_dump()
-                )
-            except Exception as e:
-                logger.error(f"Error processing message: {str(e)}")
-                await websocket.send_json(
-                    RealtimeEvent(
-                        type=EventType.ERROR,
-                        content={"message": f"Error processing request: {str(e)}"},
-                    ).model_dump()
-                )
-
-    except WebSocketDisconnect:
-        # Handle disconnection
-        logger.info("Client disconnected")
-        cleanup_connection(websocket)
-    except Exception as e:
-        # Handle other exceptions
-        logger.error(f"WebSocket error: {str(e)}")
-        cleanup_connection(websocket)
-
-
-async def run_agent_async(
-    websocket: WebSocket, user_input: str, resume: bool = False, files: List[str] = []
-):
-    """Run the agent asynchronously and send results back to the websocket."""
-    agent = active_agents.get(websocket)
-
-    if not agent:
-        await websocket.send_json(
-            RealtimeEvent(
-                type=EventType.ERROR,
-                content={"message": "Agent not initialized for this connection"},
-            ).model_dump()
-        )
-        return
-
-    try:
-        # Add user message to the event queue to save to database
-        agent.message_queue.put_nowait(
-            RealtimeEvent(type=EventType.USER_MESSAGE, content={"text": user_input})
-        )
-        # Run the agent with the query
-        await anyio.to_thread.run_sync(
-            agent.run_agent, user_input, files, resume, abandon_on_cancel=True
-        )
-
-    except Exception as e:
-        logger.error(f"Error running agent: {str(e)}")
-        import traceback
-
-        traceback.print_exc()
-        await websocket.send_json(
-            RealtimeEvent(
-                type=EventType.ERROR,
-                content={"message": f"Error running agent: {str(e)}"},
-            ).model_dump()
-        )
-    finally:
-        # Clean up the task reference
-        if websocket in active_tasks:
-            del active_tasks[websocket]
-
-=======
->>>>>>> 303e1e78
 
 from ii_agent.server.app import create_app
 from utils import parse_common_args
 
-<<<<<<< HEAD
-    # Set websocket to None in the agent but keep the message processor running
-    if websocket in active_agents:
-        agent = active_agents[websocket]
-        agent.websocket = (
-            None  # This will prevent sending to websocket but keep processing
-        )
-        # Don't cancel the message processor - it will continue saving to database
-        if websocket in message_processors:
-            del message_processors[websocket]  # Just remove the reference
-
-    # Cancel any running tasks
-    if websocket in active_tasks and not active_tasks[websocket].done():
-        active_tasks[websocket].cancel()
-        del active_tasks[websocket]
-
-    # Remove agent for this connection
-    if websocket in active_agents:
-        del active_agents[websocket]
-
-
-def create_agent_for_connection(
-    client: LLMClient,
-    session_id: uuid.UUID,
-    workspace_manager: WorkspaceManager,
-    websocket: WebSocket,
-    tool_args: Dict[str, Any],
-):
-    """Create a new agent instance for a websocket connection."""
-    global global_args
-    device_id = websocket.query_params.get("device_id")
-    # Setup logging
-    logger_for_agent_logs = logging.getLogger(f"agent_logs_{id(websocket)}")
-    logger_for_agent_logs.setLevel(logging.DEBUG)
-    # Prevent propagation to root logger to avoid duplicate logs
-    logger_for_agent_logs.propagate = False
-
-    # Ensure we don't duplicate handlers
-    if not logger_for_agent_logs.handlers:
-        logger_for_agent_logs.addHandler(logging.FileHandler(global_args.logs_path))
-        if not global_args.minimize_stdout_logs:
-            logger_for_agent_logs.addHandler(logging.StreamHandler())
-
-    # Initialize database manager
-    db_manager = DatabaseManager()
-
-    # Create a new session and get its workspace directory
-    db_manager.create_session(
-        device_id=device_id,
-        session_uuid=session_id,
-        workspace_path=workspace_manager.root,
-    )
-    logger_for_agent_logs.info(
-        f"Created new session {session_id} with workspace at {workspace_manager.root}"
-    )
-
-    # Initialize token counter
-    token_counter = TokenCounter()
-
-    context_manager = LLMSummarizingContextManager(
-        client=client,
-        token_counter=token_counter,
-        logger=logger_for_agent_logs,
-        token_budget=TOKEN_BUDGET,
-    )
-
-    # Initialize agent with websocket
-    queue = asyncio.Queue()
-    tools = get_system_tools(
-        client=client,
-        workspace_manager=workspace_manager,
-        message_queue=queue,
-        container_id=session_id if global_args.use_container_workspace else None,
-        ask_user_permission=global_args.needs_permission,
-        tool_args=tool_args,
-        e2b=global_args.use_container_workspace == "e2b",
-    )
-    system_prompt = get_system_prompt(global_args.use_container_workspace)
-    system_prompt_with_seq_thinking = get_system_prompt_with_seq_thinking(
-        global_args.use_container_workspace
-    )
-
-    agent = AnthropicFC(
-        system_prompt=system_prompt_with_seq_thinking
-        if tool_args.get("sequential_thinking", False)
-        else system_prompt,
-        client=client,
-        tools=tools,
-        workspace_manager=workspace_manager,
-        message_queue=queue,
-        logger_for_agent_logs=logger_for_agent_logs,
-        context_manager=context_manager,
-        max_output_tokens_per_turn=MAX_OUTPUT_TOKENS_PER_TURN,
-        max_turns=MAX_TURNS,
-        websocket=websocket,
-        session_id=session_id,  # Pass the session_id from database manager
-    )
-
-    # Store the session ID in the agent for event tracking
-    agent.session_id = session_id
-
-    return agent
-
-
-def setup_workspace(app, workspace_path):
-    try:
-        app.mount(
-            "/workspace",
-            StaticFiles(directory=workspace_path, html=True),
-            name="workspace",
-        )
-    except RuntimeError:
-        # Directory might not exist yet
-        os.makedirs(workspace_path, exist_ok=True)
-        app.mount(
-            "/workspace",
-            StaticFiles(directory=workspace_path, html=True),
-            name="workspace",
-        )
-=======
 logger = logging.getLogger(__name__)
->>>>>>> 303e1e78
 
 
 def main():
