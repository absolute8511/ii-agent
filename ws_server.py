#!/usr/bin/env python3
"""
FastAPI WebSocket Server for the Agent.

This script provides a WebSocket interface for interacting with the Agent,
allowing real-time communication with a frontend application.
"""

import os
import argparse
import asyncio
import json
import logging
import uuid
from pathlib import Path
from typing import Dict, List, Set, Any
from dotenv import load_dotenv

load_dotenv()

import uvicorn
from fastapi import (
    FastAPI,
    WebSocket,
    WebSocketDisconnect,
    Request,
    HTTPException,
)

from fastapi.responses import JSONResponse
from fastapi.middleware.cors import CORSMiddleware
import anyio
import base64
from sqlalchemy import asc, text

from ii_agent.core.event import RealtimeEvent, EventType
from ii_agent.db.models import Event
from ii_agent.utils.constants import DEFAULT_MODEL, UPLOAD_FOLDER_NAME
from utils import parse_common_args, create_workspace_manager_for_connection
from ii_agent.agents.anthropic_fc import AnthropicFC
from ii_agent.agents.base import BaseAgent
from ii_agent.llm.base import LLMClient
from ii_agent.utils import WorkspaceManager
from ii_agent.llm import get_client
from ii_agent.utils.prompt_generator import enhance_user_prompt

from fastapi.staticfiles import StaticFiles

from ii_agent.llm.context_manager.llm_summarizing import LLMSummarizingContextManager
from ii_agent.llm.context_manager.amortized_forgetting import (
    AmortizedForgettingContextManager,
)
from ii_agent.llm.token_counter import TokenCounter
from ii_agent.db.manager import DatabaseManager
from ii_agent.tools import get_system_tools
from ii_agent.prompts.system_prompt import (
    get_system_prompt,
    get_system_prompt_with_seq_thinking,
)

MAX_OUTPUT_TOKENS_PER_TURN = 32000
MAX_TURNS = 200


app = FastAPI(title="Agent WebSocket API")
app.add_middleware(
    CORSMiddleware,
    allow_origins=["*"],  # Allows all origins
    allow_credentials=True,
    allow_methods=["*"],  # Allows all methods
    allow_headers=["*"],  # Allows all headers
)


# Create a logger
logger = logging.getLogger("websocket_server")
logger.setLevel(logging.INFO)

# Active WebSocket connections
active_connections: Set[WebSocket] = set()

# Active agents for each connection
active_agents: Dict[WebSocket, BaseAgent] = {}

# Active agent tasks
active_tasks: Dict[WebSocket, asyncio.Task] = {}

# Store message processors for each connection
message_processors: Dict[WebSocket, asyncio.Task] = {}

# Store global args for use in endpoint
global_args = None


def map_model_name_to_client(model_name: str, ws_content: Dict[str, Any]) -> LLMClient:
    """Create an LLM client based on the model name and configuration.
    
    Args:
        model_name: The name of the model to use
        ws_content: Dictionary containing configuration options like thinking_tokens
        
    Returns:
        LLMClient: Configured LLM client instance
        
    Raises:
        ValueError: If the model name is not supported
    """
    if "claude" in model_name:
        return get_client(
            "anthropic-direct",
            model_name=model_name,
            use_caching=False,
            project_id=global_args.project_id,
            region=global_args.region,
            thinking_tokens=ws_content.get("thinking_tokens", 0),
        )
    elif "gemini" in model_name:
        return get_client(
            "gemini-direct",
            model_name=model_name,
            project_id=global_args.project_id,
            region=global_args.region,
        )
    elif model_name in ["o3", "o4-mini", "gpt-4.1", "gpt-4o"]:
        return get_client(
            "openai-direct",
            model_name=model_name,
            azure_model=ws_content.get("azure_model", True),
            cot_model=ws_content.get("cot_model", False),
        )
    else:
        raise ValueError(f"Unknown model name: {model_name}")


@app.websocket("/ws")
async def websocket_endpoint(websocket: WebSocket):
    await websocket.accept()
    active_connections.add(websocket)

    workspace_manager, session_uuid = await create_workspace_manager_for_connection(
        global_args.workspace, global_args.use_container_workspace
    )
    print(f"Workspace manager created: {workspace_manager}")

    try:
        # Initial connection message with session info
        await websocket.send_json(
            RealtimeEvent(
                type=EventType.CONNECTION_ESTABLISHED,
                content={
                    "message": "Connected to Agent WebSocket Server",
                    "workspace_path": str(workspace_manager.root),
                },
            ).model_dump()
        )

        # Process messages from the client
        while True:
            # Receive and parse message
            data = await websocket.receive_text()
            try:
                message = json.loads(data)
                msg_type = message.get("type")
                content = message.get("content", {})

                if msg_type == "init_agent":
                    model_name = content.get("model_name", DEFAULT_MODEL)
                    # Initialize LLM client
                    client = map_model_name_to_client(model_name, content)

                    # Create a new agent for this connection
                    tool_args = content.get("tool_args", {})
                    agent = create_agent_for_connection(
                        client, session_uuid, workspace_manager, websocket, tool_args
                    )
                    active_agents[websocket] = agent

                    # Start message processor for this connection
                    message_processor = agent.start_message_processing()
                    message_processors[websocket] = message_processor
                    await websocket.send_json(
                        RealtimeEvent(
                            type=EventType.AGENT_INITIALIZED,
                            content={"message": "Agent initialized"},
                        ).model_dump()
                    )

                elif msg_type == "query":
                    # Check if there's an active task for this connection
                    if websocket in active_tasks and not active_tasks[websocket].done():
                        await websocket.send_json(
                            RealtimeEvent(
                                type=EventType.ERROR,
                                content={
                                    "message": "A query is already being processed"
                                },
                            ).model_dump()
                        )
                        continue

                    # Process a query to the agent
                    user_input = content.get("text", "")
                    resume = content.get("resume", False)
                    files = content.get("files", [])

                    # Send acknowledgment
                    await websocket.send_json(
                        RealtimeEvent(
                            type=EventType.PROCESSING,
                            content={"message": "Processing your request..."},
                        ).model_dump()
                    )

                    # Run the agent with the query in a separate task
                    task = asyncio.create_task(
                        run_agent_async(websocket, user_input, resume, files)
                    )
                    active_tasks[websocket] = task

                elif msg_type == "workspace_info":
                    # Send information about the current workspace
                    if workspace_manager:
                        await websocket.send_json(
                            RealtimeEvent(
                                type=EventType.WORKSPACE_INFO,
                                content={
                                    "path": str(workspace_manager.root),
                                },
                            ).model_dump()
                        )
                    else:
                        await websocket.send_json(
                            RealtimeEvent(
                                type=EventType.ERROR,
                                content={"message": "Workspace not initialized"},
                            ).model_dump()
                        )

                elif msg_type == "ping":
                    # Simple ping to keep connection alive
                    await websocket.send_json(
                        RealtimeEvent(type=EventType.PONG, content={}).model_dump()
                    )

                elif msg_type == "cancel":
                    # Get the agent for this connection
                    agent = active_agents.get(websocket)
                    if not agent:
                        await websocket.send_json(
                            RealtimeEvent(
                                type=EventType.ERROR,
                                content={
                                    "message": "No active agent for this connection"
                                },
                            ).model_dump()
                        )
                        continue

                    agent.cancel()

                    # Send acknowledgment that cancellation was received
                    await websocket.send_json(
                        RealtimeEvent(
                            type=EventType.SYSTEM,
                            content={"message": "Query cancelled"},
                        ).model_dump()
                    )

                elif msg_type == "edit_query":
                    # Get the agent for this connection
                    agent = active_agents.get(websocket)
                    if not agent:
                        await websocket.send_json(
                            RealtimeEvent(
                                type=EventType.ERROR,
                                content={
                                    "message": "No active agent for this connection"
                                },
                            ).model_dump()
                        )
                        continue

                    # Cancel the agent
                    agent.cancel()

                    # Clear the agent's history from last turn to last user message
                    agent.history.clear_from_last_to_user_message()

                    # Delete events from database up to last user message if we have a session ID
                    if agent.session_id:
                        try:
                            agent.db_manager.delete_events_from_last_to_user_message(
                                agent.session_id
                            )
                            await websocket.send_json(
                                RealtimeEvent(
                                    type=EventType.SYSTEM,
                                    content={
                                        "message": "Session history cleared from last event to last user message"
                                    },
                                ).model_dump()
                            )
                        except Exception as e:
                            logger.error(f"Error deleting session events: {str(e)}")
                            await websocket.send_json(
                                RealtimeEvent(
                                    type=EventType.ERROR,
                                    content={
                                        "message": f"Error clearing history: {str(e)}"
                                    },
                                ).model_dump()
                            )
                    else:
                        await websocket.send_json(
                            RealtimeEvent(
                                type=EventType.ERROR,
                                content={"message": "No active session to clear"},
                            ).model_dump()
                        )

                    # Send acknowledgment that query editing was received
                    await websocket.send_json(
                        RealtimeEvent(
                            type=EventType.SYSTEM,
                            content={"message": "Query editing mode activated"},
                        ).model_dump()
                    )

                    # Check if there's an active task for this connection
                    if websocket in active_tasks and not active_tasks[websocket].done():
                        await websocket.send_json(
                            RealtimeEvent(
                                type=EventType.ERROR,
                                content={
                                    "message": "A query is already being processed"
                                },
                            ).model_dump()
                        )
                        continue

                    # Process a query to the agent
                    user_input = content.get("text", "")
                    resume = content.get("resume", False)
                    files = content.get("files", [])

                    # Send acknowledgment
                    await websocket.send_json(
                        RealtimeEvent(
                            type=EventType.PROCESSING,
                            content={"message": "Processing your request..."},
                        ).model_dump()
                    )

                    # Run the agent with the query in a separate task
                    task = asyncio.create_task(
                        run_agent_async(websocket, user_input, resume, files)
                    )
                    active_tasks[websocket] = task

                elif msg_type == "enhance_prompt":
                    # Process a request to enhance a prompt using an LLM
                    model_name = content.get("model_name", DEFAULT_MODEL)
                    user_input = content.get("text", "")
                    files = content.get("files", [])
                    # Initialize LLM client
<<<<<<< HEAD
                    client = get_client(
                        "anthropic-direct",
                        model_name=DEFAULT_MODEL,
                        use_caching=False,
                        project_id=global_args.project_id,
                        region=global_args.region,
                        thinking_tokens=0,  # Don't need thinking tokens for this
                    )
=======
                    client = map_model_name_to_client(model_name, content)
                    
>>>>>>> e5413484
                    # Call the enhance_prompt function from the module
                    success, message, enhanced_prompt = await enhance_user_prompt(
                        client=client,
                        user_input=user_input,
                        files=files,
                    )

                    if success and enhanced_prompt:
                        # Send the enhanced prompt back to the client
                        await websocket.send_json(
                            RealtimeEvent(
                                type=EventType.PROMPT_GENERATED,
                                content={
                                    "result": enhanced_prompt,
                                    "original_request": user_input,
                                },
                            ).model_dump()
                        )
                    else:
                        # Send error message
                        await websocket.send_json(
                            RealtimeEvent(
                                type=EventType.ERROR,
                                content={"message": message},
                            ).model_dump()
                        )

                else:
                    # Unknown message type
                    await websocket.send_json(
                        RealtimeEvent(
                            type=EventType.ERROR,
                            content={"message": f"Unknown message type: {msg_type}"},
                        ).model_dump()
                    )

            except json.JSONDecodeError:
                await websocket.send_json(
                    RealtimeEvent(
                        type=EventType.ERROR, content={"message": "Invalid JSON format"}
                    ).model_dump()
                )
            except Exception as e:
                logger.error(f"Error processing message: {str(e)}")
                await websocket.send_json(
                    RealtimeEvent(
                        type=EventType.ERROR,
                        content={"message": f"Error processing request: {str(e)}"},
                    ).model_dump()
                )

    except WebSocketDisconnect:
        # Handle disconnection
        logger.info("Client disconnected")
        cleanup_connection(websocket)
    except Exception as e:
        # Handle other exceptions
        logger.error(f"WebSocket error: {str(e)}")
        cleanup_connection(websocket)


async def run_agent_async(
    websocket: WebSocket, user_input: str, resume: bool = False, files: List[str] = []
):
    """Run the agent asynchronously and send results back to the websocket."""
    agent = active_agents.get(websocket)

    if not agent:
        await websocket.send_json(
            RealtimeEvent(
                type=EventType.ERROR,
                content={"message": "Agent not initialized for this connection"},
            ).model_dump()
        )
        return

    try:
        # Add user message to the event queue to save to database
        agent.message_queue.put_nowait(
            RealtimeEvent(type=EventType.USER_MESSAGE, content={"text": user_input})
        )
        # Run the agent with the query
        await anyio.to_thread.run_sync(
            agent.run_agent, user_input, files, resume, abandon_on_cancel=True
        )

    except Exception as e:
        logger.error(f"Error running agent: {str(e)}")
        import traceback

        traceback.print_exc()
        await websocket.send_json(
            RealtimeEvent(
                type=EventType.ERROR,
                content={"message": f"Error running agent: {str(e)}"},
            ).model_dump()
        )
    finally:
        # Clean up the task reference
        if websocket in active_tasks:
            del active_tasks[websocket]


def cleanup_connection(websocket: WebSocket):
    """Clean up resources associated with a websocket connection."""
    # Remove from active connections
    if websocket in active_connections:
        active_connections.remove(websocket)

    # Set websocket to None in the agent but keep the message processor running
    if websocket in active_agents:
        agent = active_agents[websocket]
        agent.websocket = (
            None  # This will prevent sending to websocket but keep processing
        )
        # Don't cancel the message processor - it will continue saving to database
        if websocket in message_processors:
            del message_processors[websocket]  # Just remove the reference

    # Cancel any running tasks
    if websocket in active_tasks and not active_tasks[websocket].done():
        active_tasks[websocket].cancel()
        del active_tasks[websocket]

    # Remove agent for this connection
    if websocket in active_agents:
        del active_agents[websocket]


def create_agent_for_connection(
    client: LLMClient,
    session_id: uuid.UUID,
    workspace_manager: WorkspaceManager,
    websocket: WebSocket,
    tool_args: Dict[str, Any],
):
    """Create a new agent instance for a websocket connection."""
    global global_args
    device_id = websocket.query_params.get("device_id")
    # Setup logging
    logger_for_agent_logs = logging.getLogger(f"agent_logs_{id(websocket)}")
    logger_for_agent_logs.setLevel(logging.DEBUG)
    # Prevent propagation to root logger to avoid duplicate logs
    logger_for_agent_logs.propagate = False

    # Ensure we don't duplicate handlers
    if not logger_for_agent_logs.handlers:
        logger_for_agent_logs.addHandler(logging.FileHandler(global_args.logs_path))
        if not global_args.minimize_stdout_logs:
            logger_for_agent_logs.addHandler(logging.StreamHandler())

    # Initialize database manager
    db_manager = DatabaseManager()

    # Create a new session and get its workspace directory
    db_manager.create_session(
        device_id=device_id,
        session_uuid=session_id,
        workspace_path=workspace_manager.root,
    )
    logger_for_agent_logs.info(
        f"Created new session {session_id} with workspace at {workspace_manager.root}"
    )

    # Initialize token counter
    token_counter = TokenCounter()

    if global_args.context_manager == "llm-summarizing":
        context_manager = LLMSummarizingContextManager(
            client=client,
            token_counter=token_counter,
            logger=logger_for_agent_logs,
            token_budget=120_000,
        )
    elif global_args.context_manager == "amortized-forgetting":
        context_manager = AmortizedForgettingContextManager(
            token_counter=token_counter,
            logger=logger_for_agent_logs,
            token_budget=120_000,
        )
    else:
        raise ValueError(f"Unknown context manager type: {global_args.context_manager}")

    # Initialize agent with websocket
    queue = asyncio.Queue()
    tools = get_system_tools(
        client=client,
        workspace_manager=workspace_manager,
        message_queue=queue,
        container_id=session_id if global_args.use_container_workspace else None,
        ask_user_permission=global_args.needs_permission,
        tool_args=tool_args,
    )
    system_prompt = get_system_prompt(global_args.use_container_workspace)
    system_prompt_with_seq_thinking = get_system_prompt_with_seq_thinking(
        global_args.use_container_workspace
    )

    agent = AnthropicFC(
        system_prompt=system_prompt_with_seq_thinking
        if tool_args.get("sequential_thinking", False)
        else system_prompt,
        client=client,
        tools=tools,
        workspace_manager=workspace_manager,
        message_queue=queue,
        logger_for_agent_logs=logger_for_agent_logs,
        context_manager=context_manager,
        max_output_tokens_per_turn=MAX_OUTPUT_TOKENS_PER_TURN,
        max_turns=MAX_TURNS,
        websocket=websocket,
        session_id=session_id,  # Pass the session_id from database manager
    )

    # Store the session ID in the agent for event tracking
    agent.session_id = session_id

    return agent


def setup_workspace(app, workspace_path):
    try:
        app.mount(
            "/workspace",
            StaticFiles(directory=workspace_path, html=True),
            name="workspace",
        )
    except RuntimeError:
        # Directory might not exist yet
        os.makedirs(workspace_path, exist_ok=True)
        app.mount(
            "/workspace",
            StaticFiles(directory=workspace_path, html=True),
            name="workspace",
        )


def main():
    """Main entry point for the WebSocket server."""
    global global_args

    # Parse command-line arguments
    parser = argparse.ArgumentParser(
        description="WebSocket Server for interacting with the Agent"
    )
    parser = parse_common_args(parser)
    parser.add_argument(
        "--host",
        type=str,
        default="0.0.0.0",
        help="Host to run the server on",
    )
    parser.add_argument(
        "--port",
        type=int,
        default=8000,
        help="Port to run the server on",
    )
    args = parser.parse_args()
    global_args = args

    setup_workspace(app, args.workspace)

    # Start the FastAPI server
    logger.info(f"Starting WebSocket server on {args.host}:{args.port}")
    uvicorn.run(app, host=args.host, port=args.port)


@app.post("/api/upload")
async def upload_file_endpoint(request: Request):
    """API endpoint for uploading a single file to the workspace.

    Expects a JSON payload with:
    - session_id: UUID of the session/workspace
    - file: Object with path and content properties
    """
    try:
        data = await request.json()
        session_id = data.get("session_id")
        file_info = data.get("file")

        if not session_id:
            return JSONResponse(
                status_code=400, content={"error": "session_id is required"}
            )

        if not file_info:
            return JSONResponse(
                status_code=400, content={"error": "No file provided for upload"}
            )

        # Find the workspace path for this session
        workspace_path = Path(global_args.workspace).resolve() / session_id
        if not workspace_path.exists():
            return JSONResponse(
                status_code=404,
                content={"error": f"Workspace not found for session: {session_id}"},
            )

        # Create the upload directory if it doesn't exist
        upload_dir = workspace_path / UPLOAD_FOLDER_NAME
        upload_dir.mkdir(parents=True, exist_ok=True)

        file_path = file_info.get("path", "")
        file_content = file_info.get("content", "")

        if not file_path:
            return JSONResponse(
                status_code=400, content={"error": "File path is required"}
            )

        # Ensure the file path is relative to the workspace
        if Path(file_path).is_absolute():
            file_path = Path(file_path).name

        # Create the full path within the upload directory
        original_path = upload_dir / file_path
        full_path = original_path

        # Handle filename collision by adding a suffix
        if full_path.exists():
            base_name = full_path.stem
            extension = full_path.suffix
            counter = 1

            # Keep incrementing counter until we find a unique filename
            while full_path.exists():
                new_filename = f"{base_name}_{counter}{extension}"
                full_path = upload_dir / new_filename
                counter += 1

            # Update the file_path to reflect the new name
            file_path = f"{full_path.relative_to(upload_dir)}"

        # Ensure any subdirectories exist
        full_path.parent.mkdir(parents=True, exist_ok=True)

        # Check if content is base64 encoded (for binary files)
        if file_content.startswith("data:"):
            # Handle data URLs (e.g., "data:application/pdf;base64,...")
            # Split the header from the base64 content
            header, encoded = file_content.split(",", 1)

            # Decode the content
            decoded = base64.b64decode(encoded)

            # Write binary content
            with open(full_path, "wb") as f:
                f.write(decoded)
        else:
            # Write text content
            with open(full_path, "w") as f:
                f.write(file_content)

        # Log the upload
        logger.info(f"File uploaded to {full_path}")

        # Return the path relative to the workspace for client use
        relative_path = f"/{UPLOAD_FOLDER_NAME}/{file_path}"

        return {
            "message": "File uploaded successfully",
            "file": {"path": relative_path, "saved_path": str(full_path)},
        }

    except Exception as e:
        logger.error(f"Error uploading file: {str(e)}")
        return JSONResponse(
            status_code=500, content={"error": f"Error uploading file: {str(e)}"}
        )


@app.get("/api/sessions/{device_id}")
async def get_sessions_by_device_id(device_id: str):
    """Get all sessions for a specific device ID, sorted by creation time descending.
    For each session, also includes the first user message if available.

    Args:
        device_id: The device identifier to look up sessions for

    Returns:
        A list of sessions with their details and first user message, sorted by creation time descending
    """
    try:
        # Initialize database manager
        db_manager = DatabaseManager()

        # Get all sessions for this device, sorted by created_at descending
        with db_manager.get_session() as session:
            # Use raw SQL query to get sessions with their first user message
            query = text("""
            SELECT 
                session.id AS session_id,
                session.*, 
                event.id AS first_event_id,
                event.event_payload AS first_message,
                event.timestamp AS first_event_time
            FROM session
            LEFT JOIN event ON session.id = event.session_id
            WHERE event.id IN (
                SELECT e.id
                FROM event e
                WHERE e.event_type = "user_message" 
                AND e.timestamp = (
                    SELECT MIN(e2.timestamp)
                    FROM event e2
                    WHERE e2.session_id = e.session_id
                    AND e2.event_type = "user_message"
                )
            )
            AND session.device_id = :device_id
            ORDER BY session.created_at DESC
            """)

            # Execute the raw query with parameters
            result = session.execute(query, {"device_id": device_id})

            # Convert result to a list of dictionaries
            sessions = []
            for row in result:
                session_data = {
                    "id": row.id,
                    "workspace_dir": row.workspace_dir,
                    "created_at": row.created_at,
                    "device_id": row.device_id,
                    "first_message": json.loads(row.first_message)
                    .get("content", {})
                    .get("text", "")
                    if row.first_message
                    else "",
                }
                sessions.append(session_data)

            return {"sessions": sessions}

    except Exception as e:
        logger.error(f"Error retrieving sessions: {str(e)}")
        raise HTTPException(
            status_code=500, detail=f"Error retrieving sessions: {str(e)}"
        )


@app.get("/api/sessions/{session_id}/events")
async def get_session_events(session_id: str):
    """Get all events for a specific session ID, sorted by timestamp ascending.

    Args:
        session_id: The session identifier to look up events for

    Returns:
        A list of events with their details, sorted by timestamp ascending
    """
    try:
        # Initialize database manager
        db_manager = DatabaseManager()

        # Get all events for this session, sorted by timestamp ascending
        with db_manager.get_session() as session:
            events = (
                session.query(Event)
                .filter(Event.session_id == session_id)
                .order_by(asc(Event.timestamp))
                .all()
            )

            # Convert events to a list of dictionaries
            event_list = []
            for e in events:
                event_list.append(
                    {
                        "id": e.id,
                        "session_id": e.session_id,
                        "timestamp": e.timestamp.isoformat(),
                        "event_type": e.event_type,
                        "event_payload": e.event_payload,
                        "workspace_dir": e.session.workspace_dir,
                    }
                )

            return {"events": event_list}

    except Exception as e:
        logger.error(f"Error retrieving events: {str(e)}")
        raise HTTPException(
            status_code=500, detail=f"Error retrieving events: {str(e)}"
        )


if __name__ == "__main__":
    main()<|MERGE_RESOLUTION|>--- conflicted
+++ resolved
@@ -94,14 +94,14 @@
 
 def map_model_name_to_client(model_name: str, ws_content: Dict[str, Any]) -> LLMClient:
     """Create an LLM client based on the model name and configuration.
-    
+
     Args:
         model_name: The name of the model to use
         ws_content: Dictionary containing configuration options like thinking_tokens
-        
+
     Returns:
         LLMClient: Configured LLM client instance
-        
+
     Raises:
         ValueError: If the model name is not supported
     """
@@ -363,19 +363,8 @@
                     user_input = content.get("text", "")
                     files = content.get("files", [])
                     # Initialize LLM client
-<<<<<<< HEAD
-                    client = get_client(
-                        "anthropic-direct",
-                        model_name=DEFAULT_MODEL,
-                        use_caching=False,
-                        project_id=global_args.project_id,
-                        region=global_args.region,
-                        thinking_tokens=0,  # Don't need thinking tokens for this
-                    )
-=======
                     client = map_model_name_to_client(model_name, content)
-                    
->>>>>>> e5413484
+
                     # Call the enhance_prompt function from the module
                     success, message, enhanced_prompt = await enhance_user_prompt(
                         client=client,
