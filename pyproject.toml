--- conflicted
+++ resolved
@@ -40,12 +40,9 @@
     "termcolor>=3.0.1",
     "uvicorn[standard]>=0.29.0,<0.30.0",
     "youtube-transcript-api>=1.0.3",
-<<<<<<< HEAD
     "docker>=7.1.0",
     "e2b-code-interpreter>=1.5.1",
-=======
     "alembic>=1.16.1",
->>>>>>> 303e1e78
 ]
 
 [project.optional-dependencies]
@@ -63,12 +60,9 @@
 requires = ["hatchling"]
 build-backend = "hatchling.build"
 
-<<<<<<< HEAD
 [tool.hatch.build.targets.wheel]
 packages = ["src/ii_agent"]
-=======
 [dependency-groups]
 dev = [
     "pytest-asyncio>=1.0.0",
-]
->>>>>>> 303e1e78
+]