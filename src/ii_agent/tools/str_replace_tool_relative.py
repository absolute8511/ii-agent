"""File editing tool.

This completes the implementation specified in Anthropic's blogpost:
https://www.anthropic.com/engineering/swe-bench-sonnet.
"""

from pathlib import Path
from ii_agent.utils.workspace_manager import WorkspaceManager
from ii_agent.llm.message_history import MessageHistory
from ii_agent.tools.base import (
    LLMTool,
    ToolImplOutput,
)
from ii_agent.core.event import EventType, RealtimeEvent
from asyncio import Queue
from typing import Any, Literal, Optional, get_args
import logging

from ii_agent.tools.clients.str_replace_client import (
    StrReplaceClient,
)

logger = logging.getLogger(__name__)

Command = Literal[
    "view",
    "create",
    "str_replace",
    "insert",
    "undo_edit",
    "overwrite",
]


class ExtendedToolImplOutput(ToolImplOutput):
    @property
    def success(self) -> bool:
        return bool(self.auxiliary_data.get("success", False))


class ToolError(Exception):
    def __init__(self, message: str):
        self.message = message
        super().__init__(message)

    def __str__(self):
        return self.message


class StrReplaceEditorTool(LLMTool):
    name = "str_replace_editor"

    description = """\
Custom editing tool for viewing, creating and editing FILES ONLY (not directories)\n
* State is persistent across command calls and discussions with the user\n
* If `path` is a file, `view` displays the result of applying `cat -n`. If `path` is a directory, `view` lists non-hidden files and directories up to 2 levels deep\n
* The `create` command can ONLY be used for new FILES that don't exist yet - NEVER use this for directories\n
* To create directories, use the `bash` tool with `mkdir -p` command instead\n
* To modify existing files, ALWAYS use `str_replace` or `insert` commands, never `create`\n
* If a `command` generates a long output, it will be truncated and marked with `<response clipped>` \n
* The `undo_edit` command will revert the last edit made to the file at `path`\n
\n
Notes for using the `str_replace` command:\n
* The `old_str` parameter should match EXACTLY one or more consecutive lines from the original file. Be mindful of whitespaces!\n
* If the `old_str` parameter is not unique in the file, the replacement will not be performed. Make sure to include enough context in `old_str` to make it unique\n
<<<<<<< HEAD
* The `new_str` parameter should contain the edited lines that should replace the `old_str`\n
* Use `view` first to see the current file content before making replacements
=======
* The `new_str` parameter should contain the edited lines that should replace the `old_str`
* Should use absolute paths with respect to the working directory for file operations. If you use relative paths, they will be resolved from the working directory.
>>>>>>> 9fa65655
"""
    input_schema = {
        "type": "object",
        "properties": {
            "command": {
                "type": "string",
                "enum": ["view", "create", "str_replace", "insert", "undo_edit", "overwrite"],
                "description": "The commands to run. Allowed options are: `view` (display file/directory), `create` (create new file only), `str_replace` (modify existing file), `insert` (add content to existing file), `undo_edit` (revert last change), `overwrite` (overwrite existing file).",
            },
            "file_text": {
                "description": "Required parameter of `create` command, with the content of the file to be created.",
                "type": "string",
            },
            "insert_line": {
                "description": "Required parameter of `insert` command. The `new_str` will be inserted AFTER the line `insert_line` of `path`.",
                "type": "integer",
            },
            "new_str": {
                "description": "Required parameter of `str_replace` command containing the new string. Required parameter of `insert` command containing the string to insert.",
                "type": "string",
            },
            "old_str": {
                "description": "Required parameter of `str_replace` command containing the string in `path` to replace.",
                "type": "string",
            },
            "path": {
                "description": "Path to file or directory.",
                "type": "string",
            },
            "view_range": {
                "description": "Optional parameter of `view` command when `path` points to a file. If none is given, the full file is shown. If provided, the file will be shown in the indicated line number range, e.g. [11, 12] will show lines 11 and 12. Indexing at 1 to start. Setting `[start_line, -1]` shows all lines from `start_line` to the end of the file.",
                "items": {"type": "integer"},
                "type": "array",
            },
        },
        "required": ["command", "path"],
    }

    def __init__(
        self,
        workspace_manager: WorkspaceManager,
        message_queue: Queue | None = None,
        str_replace_client: StrReplaceClient = None,
    ):
        super().__init__()
        self.workspace_manager = workspace_manager
        self.message_queue = message_queue
        self.str_replace_client = str_replace_client

    async def run_impl(
        self,
        tool_input: dict[str, Any],
        message_history: Optional[MessageHistory] = None,
    ) -> ExtendedToolImplOutput:
        command = tool_input["command"]
        path = tool_input["path"]
        file_text = tool_input.get("file_text")
        view_range = tool_input.get("view_range")
        old_str = tool_input.get("old_str")
        new_str = tool_input.get("new_str")
        insert_line = tool_input.get("insert_line")

        try:
            _ws_path = self.workspace_manager.container_path(Path(path))
            self.rel_path = str(self.workspace_manager.relative_path(_ws_path))
            validate_path_response = self.str_replace_client.validate_path(
                command, str(_ws_path), display_path=self.rel_path
            )
            if not validate_path_response.success:
                raise ToolError(validate_path_response.file_content)

            root_path = self.workspace_manager.root_path()

            if not self.str_replace_client.is_path_in_directory(
                str(root_path), str(_ws_path)
            ):
                return ExtendedToolImplOutput(
                    f"Path {self.rel_path} is outside the workspace root directory. You can only access files within the workspace root directory.",
                    f"Path {self.rel_path} is outside the workspace root directory. You can only access files within the workspace root directory.",
                    {"success": False},
                )
            if command == "view":
                return self.view(str(_ws_path), view_range)
            elif command == "create":
                if file_text is None:
                    raise ToolError(
                        "Parameter `file_text` is required for command: create"
                    )
                self.write_file(str(_ws_path), file_text)
                return ExtendedToolImplOutput(
                    f"File created successfully at: {self.rel_path}",
                    f"File created successfully at: {self.rel_path}",
                    {"success": True},
                )
            elif command == "str_replace":
                if old_str is None:
                    raise ToolError(
                        "Parameter `old_str` is required for command: str_replace"
                    )
                return self.str_replace(str(_ws_path), old_str, new_str)
            elif command == "insert":
                if insert_line is None:
                    raise ToolError(
                        "Parameter `insert_line` is required for command: insert"
                    )
                if new_str is None:
                    raise ToolError(
                        "Parameter `new_str` is required for command: insert"
                    )
                return self.insert(str(_ws_path), insert_line, new_str)
            elif command == "undo_edit":
<<<<<<< HEAD
                return self.undo_edit(_ws_path)
            elif command == "overwrite":
                if file_text is None:
                    raise ToolError(
                        "Parameter `file_text` is required for command: overwrite"
                    )
                self.write_file(_ws_path, file_text)
                self._file_history[_ws_path].append(file_text)
                rel_path = self.workspace_manager.relative_path(_ws_path)
                return ExtendedToolImplOutput(
                    f"File overwritten successfully at: {rel_path}",
                    f"File overwritten successfully at: {rel_path}",
                    {"success": True},
                )
=======
                return self.undo_edit(str(_ws_path))
>>>>>>> 9fa65655
            raise ToolError(
                f"Unrecognized command {command}. The allowed commands for the {self.name} tool are: {', '.join(get_args(Command))}"
            )
        except Exception as e:
            return ExtendedToolImplOutput(
                str(e),  # pyright: ignore[reportAttributeAccessIssue]
                str(e),  # pyright: ignore[reportAttributeAccessIssue]
                {"success": False},
            )

<<<<<<< HEAD
    def validate_path(self, command: str, path: Path):
        """
        Check that the path/command combination is valid.
        """
        # Check if path exists
        if not path.exists() and command != "create":
            rel_path = self.workspace_manager.relative_path(path)
            raise ToolError(
                f"The path {rel_path} does not exist. Please provide a valid path."
            )
        if path.exists() and command == "create":
            content = self.read_file(path)
            if content.strip():
                old_str = content
                command = "str_replace"
        # Check if the path points to a directory
        if path.is_dir():
            if command != "view":
                rel_path = self.workspace_manager.relative_path(path)
                raise ToolError(
                    f"The path {rel_path} is a directory and only the `view` command can be used on directories. To create directories, use the `bash` tool with `mkdir -p` command instead."
                )

    async def view(
        self, path: Path, view_range: Optional[list[int]] = None
=======
    def view(
        self, path: str, view_range: Optional[list[int]] = None
>>>>>>> 9fa65655
    ) -> ExtendedToolImplOutput:
        response = self.str_replace_client.view(
            path, view_range, display_path=self.rel_path
        )
        if not response.success:
            return ExtendedToolImplOutput(
                response.file_content,
                response.file_content,
                {"success": False},
            )

        return ExtendedToolImplOutput(
            response.file_content, "Displayed file content", {"success": True}
        )

    def str_replace(
        self, path: str, old_str: str, new_str: str | None
    ) -> ExtendedToolImplOutput:
<<<<<<< HEAD
        if new_str is None:
            new_str = ""

        if old_str == new_str:
            raise ToolError(
                f"No replacement was performed, old_str is the same as new_str."
            )

        content = self.read_file(path)
        if self.expand_tabs:
            content = content.expandtabs()
            old_str = old_str.expandtabs()
            new_str = new_str.expandtabs()

        if not old_str.strip():
            if content.strip():
                rel_path = self.workspace_manager.relative_path(path)
                raise ToolError(
                    f"No replacement was performed, old_str is empty which is only allowed when the file is empty. The file {rel_path} is not empty."
                )
            else:
                # replace the whole file with new_str
                new_content = new_str
                self._file_history[path].append(content)  # Save old content for undo
                path.write_text(new_content)
                self._send_file_update(path, new_content)  # Send update after write
                # Prepare the success message
                rel_path = self.workspace_manager.relative_path(path)
                success_msg = f"The file {rel_path} has been edited. "
                success_msg += self._make_output(
                    file_content=new_content,
                    file_descriptor=f"{rel_path}",
                    total_lines=len(new_content.split("\n")),
                )
                success_msg += "Review the changes and make sure they are as expected. Edit the file again if necessary."

                return ExtendedToolImplOutput(
                    success_msg,
                    f"The file {rel_path} has been edited.",
                    {"success": True},
                )

        occurrences = content.count(old_str)

        if occurrences == 0:
            rel_path = self.workspace_manager.relative_path(path)
            raise ToolError(
                f"No replacement was performed, old_str \n ```\n{old_str}\n```\n did not appear verbatim in {rel_path}."
            )
        elif occurrences > 1:
            file_content_lines = content.split("\n")
            lines = [
                idx + 1
                for idx, line in enumerate(file_content_lines)
                if old_str in line
            ]
            raise ToolError(
                f"No replacement was performed. Multiple occurrences of old_str \n ```\n{old_str}\n```\n in lines {lines}. Please ensure it is unique"
=======
        """Replace old_str with new_str in content, ignoring indentation."""
        response = self.str_replace_client.str_replace(
            path, old_str, new_str, display_path=self.rel_path
        )
        if not response.success:
            return ExtendedToolImplOutput(
                response.file_content,
                response.file_content,
                {"success": False},
>>>>>>> 9fa65655
            )

        new_file_response = self.str_replace_client.read_file(
            path, display_path=self.rel_path
        )
        if new_file_response.success:
            self._send_file_update(path, new_file_response.file_content)

        return ExtendedToolImplOutput(
            response.file_content,
            f"The file {self.rel_path} has been edited.",
            {"success": True},
        )

    def insert(
        self, path: str, insert_line: int, new_str: str
    ) -> ExtendedToolImplOutput:
        """Implement the insert command, which inserts new_str at the specified line in the file content."""
        response = self.str_replace_client.insert(
            path, insert_line, new_str, display_path=self.rel_path
        )
        if not response.success:
            return ExtendedToolImplOutput(
                response.file_content,
                response.file_content,
                {"success": False},
            )

        new_file_response = self.str_replace_client.read_file(
            path, display_path=self.rel_path
        )
        if new_file_response.success:
            self._send_file_update(path, new_file_response.file_content)

        return ExtendedToolImplOutput(
            response.file_content,
            "Insert successful",
            {"success": True},
        )

    def undo_edit(self, path: str) -> ExtendedToolImplOutput:
        """Implement the undo_edit command."""

        response = self.str_replace_client.undo_edit(path, display_path=self.rel_path)
        if not response.success:
            return ExtendedToolImplOutput(
                response.file_content,
                response.file_content,
                {"success": False},
            )

        self._send_file_update(path, response.file_content)  # Send update after undo

        return ExtendedToolImplOutput(
            response.file_content,
            "Undo successful",
            {"success": True},
        )

    def read_file(self, path: str):
        """Read the content of a file from a given path; raise a ToolError if an error occurs."""
        response = self.str_replace_client.read_file(path, display_path=self.rel_path)
        if not response.success:
            raise ToolError(response.file_content)
        return response.file_content

    def write_file(self, path: str, file: str):
        """Write the content of a file to a given path; raise a ToolError if an error occurs."""
        response = self.str_replace_client.write_file(
            path, file, display_path=self.rel_path
        )
        if not response.success:
            raise ToolError(response.file_content)
        self._send_file_update(path, file)  # Send update after write

    def get_tool_start_message(self, tool_input: dict[str, Any]) -> str:
        return f"Editing file {tool_input['path']}"

    def _send_file_update(self, path: str, content: str):
        """Send file content update through message queue if available."""
        if self.message_queue:
            self.message_queue.put_nowait(
                RealtimeEvent(
                    type=EventType.FILE_EDIT,
                    content={
                        "path": str(path),
                        "content": content,
                        "total_lines": len(content.splitlines()),
                    },
                )
            )<|MERGE_RESOLUTION|>--- conflicted
+++ resolved
@@ -28,10 +28,45 @@
     "str_replace",
     "insert",
     "undo_edit",
-    "overwrite",
 ]
 
 
+def is_path_in_directory(directory: Path, path: Path) -> bool:
+    directory = directory.resolve()
+    path = path.resolve()
+    try:
+        path.relative_to(directory)
+        return True
+    except ValueError:
+        return False
+
+
+def adjust_parallel_calls(
+    tool_calls: list[ToolCallParameters],
+) -> list[ToolCallParameters]:
+    # sort by putting insert calls before str_replace calls
+    # sort insert calls by line number
+    tool_calls.sort(
+        key=lambda x: (
+            x.tool_input.get("command") != "insert",
+            x.tool_input.get("insert_line", 0),
+        )
+    )
+
+    # increment line numbers of insert calls after each insert call
+    line_shift = 0
+    for tool_call in tool_calls:
+        if (
+            tool_call.tool_input.get("command") == "insert"
+            and "insert_line" in tool_call.tool_input
+            and "new_str" in tool_call.tool_input
+        ):
+            tool_call.tool_input["insert_line"] += line_shift
+            line_shift += len(tool_call.tool_input["new_str"].splitlines())
+    return tool_calls
+
+
+# Extend ToolImplOutput to add success property
 class ExtendedToolImplOutput(ToolImplOutput):
     @property
     def success(self) -> bool:
@@ -63,13 +98,8 @@
 Notes for using the `str_replace` command:\n
 * The `old_str` parameter should match EXACTLY one or more consecutive lines from the original file. Be mindful of whitespaces!\n
 * If the `old_str` parameter is not unique in the file, the replacement will not be performed. Make sure to include enough context in `old_str` to make it unique\n
-<<<<<<< HEAD
-* The `new_str` parameter should contain the edited lines that should replace the `old_str`\n
-* Use `view` first to see the current file content before making replacements
-=======
 * The `new_str` parameter should contain the edited lines that should replace the `old_str`
 * Should use absolute paths with respect to the working directory for file operations. If you use relative paths, they will be resolved from the working directory.
->>>>>>> 9fa65655
 """
     input_schema = {
         "type": "object",
@@ -181,8 +211,7 @@
                     )
                 return self.insert(str(_ws_path), insert_line, new_str)
             elif command == "undo_edit":
-<<<<<<< HEAD
-                return self.undo_edit(_ws_path)
+                return self.undo_edit(str(_ws_path))
             elif command == "overwrite":
                 if file_text is None:
                     raise ToolError(
@@ -196,9 +225,6 @@
                     f"File overwritten successfully at: {rel_path}",
                     {"success": True},
                 )
-=======
-                return self.undo_edit(str(_ws_path))
->>>>>>> 9fa65655
             raise ToolError(
                 f"Unrecognized command {command}. The allowed commands for the {self.name} tool are: {', '.join(get_args(Command))}"
             )
@@ -209,36 +235,8 @@
                 {"success": False},
             )
 
-<<<<<<< HEAD
-    def validate_path(self, command: str, path: Path):
-        """
-        Check that the path/command combination is valid.
-        """
-        # Check if path exists
-        if not path.exists() and command != "create":
-            rel_path = self.workspace_manager.relative_path(path)
-            raise ToolError(
-                f"The path {rel_path} does not exist. Please provide a valid path."
-            )
-        if path.exists() and command == "create":
-            content = self.read_file(path)
-            if content.strip():
-                old_str = content
-                command = "str_replace"
-        # Check if the path points to a directory
-        if path.is_dir():
-            if command != "view":
-                rel_path = self.workspace_manager.relative_path(path)
-                raise ToolError(
-                    f"The path {rel_path} is a directory and only the `view` command can be used on directories. To create directories, use the `bash` tool with `mkdir -p` command instead."
-                )
-
-    async def view(
-        self, path: Path, view_range: Optional[list[int]] = None
-=======
     def view(
         self, path: str, view_range: Optional[list[int]] = None
->>>>>>> 9fa65655
     ) -> ExtendedToolImplOutput:
         response = self.str_replace_client.view(
             path, view_range, display_path=self.rel_path
@@ -257,66 +255,6 @@
     def str_replace(
         self, path: str, old_str: str, new_str: str | None
     ) -> ExtendedToolImplOutput:
-<<<<<<< HEAD
-        if new_str is None:
-            new_str = ""
-
-        if old_str == new_str:
-            raise ToolError(
-                f"No replacement was performed, old_str is the same as new_str."
-            )
-
-        content = self.read_file(path)
-        if self.expand_tabs:
-            content = content.expandtabs()
-            old_str = old_str.expandtabs()
-            new_str = new_str.expandtabs()
-
-        if not old_str.strip():
-            if content.strip():
-                rel_path = self.workspace_manager.relative_path(path)
-                raise ToolError(
-                    f"No replacement was performed, old_str is empty which is only allowed when the file is empty. The file {rel_path} is not empty."
-                )
-            else:
-                # replace the whole file with new_str
-                new_content = new_str
-                self._file_history[path].append(content)  # Save old content for undo
-                path.write_text(new_content)
-                self._send_file_update(path, new_content)  # Send update after write
-                # Prepare the success message
-                rel_path = self.workspace_manager.relative_path(path)
-                success_msg = f"The file {rel_path} has been edited. "
-                success_msg += self._make_output(
-                    file_content=new_content,
-                    file_descriptor=f"{rel_path}",
-                    total_lines=len(new_content.split("\n")),
-                )
-                success_msg += "Review the changes and make sure they are as expected. Edit the file again if necessary."
-
-                return ExtendedToolImplOutput(
-                    success_msg,
-                    f"The file {rel_path} has been edited.",
-                    {"success": True},
-                )
-
-        occurrences = content.count(old_str)
-
-        if occurrences == 0:
-            rel_path = self.workspace_manager.relative_path(path)
-            raise ToolError(
-                f"No replacement was performed, old_str \n ```\n{old_str}\n```\n did not appear verbatim in {rel_path}."
-            )
-        elif occurrences > 1:
-            file_content_lines = content.split("\n")
-            lines = [
-                idx + 1
-                for idx, line in enumerate(file_content_lines)
-                if old_str in line
-            ]
-            raise ToolError(
-                f"No replacement was performed. Multiple occurrences of old_str \n ```\n{old_str}\n```\n in lines {lines}. Please ensure it is unique"
-=======
         """Replace old_str with new_str in content, ignoring indentation."""
         response = self.str_replace_client.str_replace(
             path, old_str, new_str, display_path=self.rel_path
@@ -326,7 +264,6 @@
                 response.file_content,
                 response.file_content,
                 {"success": False},
->>>>>>> 9fa65655
             )
 
         new_file_response = self.str_replace_client.read_file(
