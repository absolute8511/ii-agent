# src/ii_agent/tools/video_generate_from_text_tool.py
import os
import time
import uuid
import shutil
import subprocess
from pathlib import Path
from typing import Any, Optional

from google import genai
from google.genai import types

try:
    from google.cloud import storage
    from google.auth.exceptions import DefaultCredentialsError
    HAS_GCS = True
except ImportError:
    HAS_GCS = False

from ii_agent.tools.base import (
    MessageHistory,
    LLMTool,
    ToolImplOutput,
)
from ii_agent.utils import WorkspaceManager
from ii_agent.core.storage.models.settings import Settings

<<<<<<< HEAD
MEDIA_GCP_PROJECT_ID = os.environ.get("MEDIA_GCP_PROJECT_ID")
MEDIA_GCP_LOCATION = os.environ.get("MEDIA_GCP_LOCATION")
MEDIA_GCS_OUTPUT_BUCKET = os.environ.get("MEDIA_GCS_OUTPUT_BUCKET")
GEMINI_API_KEY = os.environ.get("GEMINI_API_KEY")
=======
>>>>>>> a5e35355
DEFAULT_MODEL = "veo-2.0-generate-001"

# Google AI Studio person generation mapping
GENAI_PERSON_GENERATION_MAP = {
    "allow_adult": "allow_adult",
    "dont_allow": "dont_allow",
    "allow_all": "allow_all"
}


def _get_gcs_client():
    """Helper to get GCS client and handle potential auth errors."""
    try:
        # Attempt to create a client. This will use GOOGLE_APPLICATION_CREDENTIALS
        # or other ADC (Application Default Credentials) if set up.
        return storage.Client()
    except DefaultCredentialsError:
        print(
            "GCS Authentication Error: Could not find default credentials. "
            "Ensure GOOGLE_APPLICATION_CREDENTIALS is set or you are authenticated "
            "via `gcloud auth application-default login`."
        )
        raise
    except Exception as e:
        print(f"Unexpected error initializing GCS client: {e}")
        raise


def download_gcs_file(gcs_uri: str, destination_local_path: Path) -> None:
    """Downloads a file from GCS to a local path."""
    if not gcs_uri.startswith("gs://"):
        raise ValueError("GCS URI must start with gs://")

    try:
        storage_client = _get_gcs_client()
        bucket_name, blob_name = gcs_uri.replace("gs://", "").split("/", 1)

        bucket = storage_client.bucket(bucket_name)
        blob = bucket.blob(blob_name)

        destination_local_path.parent.mkdir(parents=True, exist_ok=True)
        blob.download_to_filename(str(destination_local_path))
        print(f"Successfully downloaded {gcs_uri} to {destination_local_path}")
    except Exception as e:
        print(f"Error downloading GCS file {gcs_uri}: {e}")
        raise


def upload_to_gcs(local_file_path: Path, gcs_destination_uri: str) -> None:
    """Uploads a local file to GCS."""
    if not gcs_destination_uri.startswith("gs://"):
        raise ValueError("GCS destination URI must start with gs://")
    if not local_file_path.exists() or not local_file_path.is_file():
        raise FileNotFoundError(f"Local file for upload not found: {local_file_path}")

    try:
        storage_client = _get_gcs_client()
        bucket_name, blob_name = gcs_destination_uri.replace("gs://", "").split("/", 1)

        bucket = storage_client.bucket(bucket_name)
        blob = bucket.blob(blob_name)
        blob.upload_from_filename(str(local_file_path))
        print(f"Successfully uploaded {local_file_path} to {gcs_destination_uri}")
    except Exception as e:
        print(f"Error uploading file to GCS {gcs_destination_uri}: {e}")
        raise


def delete_gcs_blob(gcs_uri: str) -> None:
    """Deletes a blob from GCS."""
    if not gcs_uri.startswith("gs://"):
        raise ValueError("GCS URI must start with gs://")

    try:
        storage_client = _get_gcs_client()
        bucket_name, blob_name = gcs_uri.replace("gs://", "").split("/", 1)
        bucket = storage_client.bucket(bucket_name)
        blob = bucket.blob(blob_name)
        if blob.exists():  # Check if blob exists before trying to delete
            blob.delete()
            print(f"Successfully deleted GCS blob: {gcs_uri}")
        else:
            print(f"GCS blob not found, skipping deletion: {gcs_uri}")
    except Exception as e:
        print(f"Error deleting GCS blob {gcs_uri}: {e}")


class VideoGenerateFromTextTool(LLMTool):
    name = "generate_video_from_text"
    description = """Generates a short video based on a text prompt using Google's Veo 2 model via Vertex AI or Google AI Studio.
The generated video will be saved to the specified local path in the workspace.
Uses Google AI Studio if GEMINI_API_KEY is set, otherwise falls back to Vertex AI if configured."""
    input_schema = {
        "type": "object",
        "properties": {
            "prompt": {
                "type": "string",
                "description": "A detailed description of the video to be generated.",
            },
            "output_filename": {
                "type": "string",
                "description": "The desired relative path for the output MP4 video file within the workspace (e.g., 'generated_videos/my_video.mp4'). Must end with .mp4.",
            },
            "aspect_ratio": {
                "type": "string",
                "enum": ["16:9", "9:16"],
                "default": "16:9",
                "description": "The aspect ratio for the generated video.",
            },
            "duration_seconds": {
                "type": "string",
                "enum": ["5", "6", "7", "8"],
                "default": "5",
                "description": "The duration of the video in seconds.",
            },
            "enhance_prompt": {
                "type": "boolean",
                "default": True,
                "description": "Whether to enhance the provided prompt for better results.",
            },
            "allow_person_generation": {
                "type": "boolean",
                "default": False,
                "description": "Set to true to allow generation of people (adults). If false, prompts with people may fail or generate abstract representations.",
            },
        },
        "required": ["prompt", "output_filename"],
    }

    def __init__(self, workspace_manager: WorkspaceManager, settings: Optional[Settings] = None):
        super().__init__()
        self.workspace_manager = workspace_manager
<<<<<<< HEAD
        self.api_type = None
        self.client = None
=======
        
        # Extract configuration from settings
        gcp_project_id = None
        gcp_location = None
        gcs_output_bucket = None
        
        if settings and settings.media_config:
            gcp_project_id = settings.media_config.gcp_project_id
            gcp_location = settings.media_config.gcp_location
            gcs_output_bucket = settings.media_config.gcs_output_bucket
            
        if not gcs_output_bucket or not gcs_output_bucket.startswith("gs://"):
            raise ValueError(
                "GCS output bucket must be provided in settings.media_config.gcs_output_bucket as a valid GCS URI (e.g., gs://my-bucket-name)"
            )
        if not gcp_project_id or not gcp_location:
            raise ValueError(
                "GCP project ID and location must be provided in settings.media_config"
            )
            
        self.gcs_output_bucket = gcs_output_bucket
        self.client = genai.Client(
            project=gcp_project_id, location=gcp_location, vertexai=True
        )
>>>>>>> a5e35355
        self.video_model = DEFAULT_MODEL

        # Prefer Google AI Studio if GEMINI_API_KEY is available
        if GEMINI_API_KEY:
            try:
                self.client = genai.Client(
                    http_options={"api_version": "v1beta"},
                    api_key=GEMINI_API_KEY,
                )
                self.api_type = "genai"
                print("Using Google AI Studio for video generation")
            except Exception as e:
                print(f"Error initializing Google AI Studio: {e}")
                self.client = None

        # Fall back to Vertex AI if Google AI Studio is not available
        if not self.api_type and MEDIA_GCP_PROJECT_ID and MEDIA_GCP_LOCATION:
            # For Vertex AI, we need GCS bucket
            if not MEDIA_GCS_OUTPUT_BUCKET or not MEDIA_GCS_OUTPUT_BUCKET.startswith("gs://"):
                raise ValueError(
                    "MEDIA_GCS_OUTPUT_BUCKET environment variable must be set to a valid GCS URI (e.g., gs://my-bucket-name) for Vertex AI"
                )
            try:
                self.client = genai.Client(
                    project=MEDIA_GCP_PROJECT_ID, location=MEDIA_GCP_LOCATION, vertexai=True
                )
                self.api_type = "vertex"
                print("Using Vertex AI for video generation")
            except Exception as e:
                print(f"Error initializing Vertex AI: {e}")
                self.client = None

        if not self.api_type:
            raise ValueError(
                "Neither Google AI Studio (GEMINI_API_KEY) nor Vertex AI (MEDIA_GCP_PROJECT_ID, MEDIA_GCP_LOCATION, and MEDIA_GCS_OUTPUT_BUCKET) are properly configured. "
                "Please set either GEMINI_API_KEY or all Vertex AI environment variables."
            )

    async def run_impl(
        self,
        tool_input: dict[str, Any],
        message_history: Optional[MessageHistory] = None,
    ) -> ToolImplOutput:
        prompt = tool_input["prompt"]
        relative_output_filename = tool_input["output_filename"]
        aspect_ratio = tool_input.get("aspect_ratio", "16:9")
        duration_seconds = int(tool_input.get("duration_seconds", "5"))
        enhance_prompt = tool_input.get("enhance_prompt", True)
        allow_person = tool_input.get("allow_person_generation", False)

        person_generation_setting = "allow_adult" if allow_person else "dont_allow"

        if not relative_output_filename.lower().endswith(".mp4"):
            return ToolImplOutput(
                "Error: output_filename must end with .mp4",
                "Invalid output filename for video.",
                {"success": False, "error": "Output filename must be .mp4"},
            )

        local_output_path = self.workspace_manager.workspace_path(
            Path(relative_output_filename)
        )
        local_output_path.parent.mkdir(parents=True, exist_ok=True)

<<<<<<< HEAD
=======
        # Veo outputs to GCS, so we need a unique GCS path for the intermediate file
        unique_gcs_filename = f"veo_temp_output_{uuid.uuid4().hex}.mp4"
        gcs_output_uri = f"{self.gcs_output_bucket.rstrip('/')}/{unique_gcs_filename}"

>>>>>>> a5e35355
        try:
            if self.api_type == "genai":
                # Google AI Studio API
                video_config = types.GenerateVideosConfig(
                    person_generation=GENAI_PERSON_GENERATION_MAP.get(person_generation_setting, "dont_allow"),
                    aspect_ratio=aspect_ratio,
                    number_of_videos=1,
                    duration_seconds=duration_seconds,
                )
                
                operation = self.client.models.generate_videos(
                    model=self.video_model,
                    prompt=prompt,
                    config=video_config,
                )
            else:  # vertex AI
                # Veo outputs to GCS, so we need a unique GCS path for the intermediate file
                unique_gcs_filename = f"veo_temp_output_{uuid.uuid4().hex}.mp4"
                gcs_output_uri = f"{MEDIA_GCS_OUTPUT_BUCKET.rstrip('/')}/{unique_gcs_filename}"
                
                operation = self.client.models.generate_videos(
                    model=self.video_model,
                    prompt=prompt,
                    config=types.GenerateVideosConfig(
                        aspect_ratio=aspect_ratio,
                        output_gcs_uri=gcs_output_uri,  # Veo requires a GCS URI
                        number_of_videos=1,
                        duration_seconds=duration_seconds,
                        person_generation=person_generation_setting,
                        enhance_prompt=enhance_prompt,
                    ),
                )

            # Poll for completion (as in the notebook)
            # Consider making this truly async in a real agent to not block the main thread
            # For now, we'll simulate with sleeps and checks.
            polling_interval_seconds = 15
            max_wait_time_seconds = 600  # 10 minutes
            elapsed_time = 0

            while not operation.done:
                if elapsed_time >= max_wait_time_seconds:
                    return ToolImplOutput(
                        f"Error: Video generation timed out after {max_wait_time_seconds} seconds for prompt: {prompt}",
                        "Video generation timed out.",
                        {"success": False, "error": "Timeout"},
                    )
                time.sleep(polling_interval_seconds)
                elapsed_time += polling_interval_seconds
                operation = self.client.operations.get(
                    operation
                )  # Refresh operation status
                # Optionally log operation.metadata or progress if available

            if operation.error:
                return ToolImplOutput(
                    f"Error generating video: {str(operation.error)}",
                    "Video generation failed.",
                    {"success": False, "error": str(operation.error)},
                )

            if not operation.response or not operation.result.generated_videos:
                return ToolImplOutput(
                    f"Video generation completed but no video was returned for prompt: {prompt}",
                    "No video returned from generation process.",
                    {"success": False, "error": "No video output from API"},
                )

            if self.api_type == "genai":
                # Google AI Studio - download directly
                generated_video = operation.result.generated_videos[0]
                self.client.files.download(file=generated_video.video)
                generated_video.video.save(str(local_output_path))
            else:  # vertex AI
                generated_video_gcs_uri = operation.result.generated_videos[0].video.uri
                
                # Download the video from GCS to the local workspace
                download_gcs_file(generated_video_gcs_uri, local_output_path)
                
                # Delete the temporary file from GCS
                delete_gcs_blob(generated_video_gcs_uri)

            return ToolImplOutput(
                f"Successfully generated video from text and saved to '{relative_output_filename}'",
                f"Video generated and saved to {relative_output_filename}",
                {
                    "success": True,
                    "output_path": relative_output_filename,
                },
            )

        except Exception as e:
            return ToolImplOutput(
                f"Error generating video from text: {str(e)}",
                "Failed to generate video from text.",
                {"success": False, "error": str(e)},
            )

    def get_tool_start_message(self, tool_input: dict[str, Any]) -> str:
        return f"Generating video from text prompt for file: {tool_input['output_filename']}"


SUPPORTED_IMAGE_FORMATS_MIMETYPE = {
    ".png": "image/png",
    ".jpg": "image/jpeg",
    ".jpeg": "image/jpeg",
    ".webp": "image/webp",
}


class VideoGenerateFromImageTool(LLMTool):
    name = "generate_video_from_image"
    description = f"""Generates a short video by adding motion to an input image using Google's Veo 2 model via Vertex AI or Google AI Studio.
Optionally, a text prompt can be provided to guide the motion.
The input image must be in the workspace. Supported image formats: {", ".join(SUPPORTED_IMAGE_FORMATS_MIMETYPE.keys())}.
The generated video will be saved to the specified local path in the workspace."""
    input_schema = {
        "type": "object",
        "properties": {
            "image_file_path": {
                "type": "string",
                "description": "The relative path to the input image file within the workspace (e.g., 'uploads/my_image.png').",
            },
            "output_filename": {
                "type": "string",
                "description": "The desired relative path for the output MP4 video file within the workspace (e.g., 'generated_videos/animated_image.mp4'). Must end with .mp4.",
            },
            "prompt": {
                "type": "string",
                "description": "(Optional) A text prompt to guide the motion and style of the video. If not provided, the model will add generic motion.",
            },
            "aspect_ratio": {
                "type": "string",
                "enum": ["16:9", "9:16"],
                "default": "16:9",
                "description": "The aspect ratio for the generated video. Should ideally match the input image.",
            },
            "duration_seconds": {
                "type": "string",
                "enum": ["5", "6", "7", "8"],
                "default": "5",
                "description": "The duration of the video in seconds.",
            },
            "allow_person_generation": {
                "type": "boolean",
                "default": False,
                "description": "Set to true to allow generation of people (adults) if the image contains them or the prompt implies them.",
            },
        },
        "required": ["image_file_path", "output_filename"],
    }

    def __init__(self, workspace_manager: WorkspaceManager, settings: Optional[Settings] = None):
        super().__init__()
        self.workspace_manager = workspace_manager
<<<<<<< HEAD
        self.api_type = None
        self.genai_client = None
=======
        
        # Extract configuration from settings
        gcp_project_id = None
        gcp_location = None
        gcs_output_bucket = None
        
        if settings and settings.media_config:
            gcp_project_id = settings.media_config.gcp_project_id
            gcp_location = settings.media_config.gcp_location
            gcs_output_bucket = settings.media_config.gcs_output_bucket
            
        if not gcs_output_bucket or not gcs_output_bucket.startswith("gs://"):
            raise ValueError(
                "GCS output bucket must be provided in settings.media_config.gcs_output_bucket as a valid GCS URI (e.g., gs://my-bucket-name)"
            )
        if not gcp_project_id or not gcp_location:
            raise ValueError(
                "GCP project ID and location must be provided in settings.media_config"
            )
            
        self.gcs_output_bucket = gcs_output_bucket
        self.client = genai.Client(
            project=gcp_project_id, location=gcp_location, vertexai=True
        )
>>>>>>> a5e35355
        self.video_model = DEFAULT_MODEL

        # Prefer Google AI Studio if GEMINI_API_KEY is available
        if GEMINI_API_KEY:
            try:
                self.genai_client = genai.Client(
                    http_options={"api_version": "v1beta"},
                    api_key=GEMINI_API_KEY,
                )
                self.api_type = "genai"
                print("Using Google AI Studio for video generation")
            except Exception as e:
                print(f"Error initializing Google AI Studio: {e}")
                self.genai_client = None

        # Fall back to Vertex AI if Google AI Studio is not available
        if not self.api_type and MEDIA_GCP_PROJECT_ID and MEDIA_GCP_LOCATION:
            try:
                self.genai_client = genai.Client(
                    project=MEDIA_GCP_PROJECT_ID, location=MEDIA_GCP_LOCATION, vertexai=True
                )
                self.api_type = "vertex"
                print("Using Vertex AI for video generation")
            except Exception as e:
                print(f"Error initializing Vertex AI: {e}")
                self.genai_client = None

        if not self.api_type:
            raise ValueError(
                "Neither Google AI Studio (GEMINI_API_KEY) nor Vertex AI (MEDIA_GCP_PROJECT_ID and MEDIA_GCP_LOCATION) are properly configured. "
                "Please set either GEMINI_API_KEY or both MEDIA_GCP_PROJECT_ID and MEDIA_GCP_LOCATION environment variables."
            )

    async def run_impl(
        self,
        tool_input: dict[str, Any],
        message_history: Optional[MessageHistory] = None,
    ) -> ToolImplOutput:
        relative_image_path = tool_input["image_file_path"]
        relative_output_filename = tool_input["output_filename"]
        prompt = tool_input.get("prompt")
        aspect_ratio = tool_input.get("aspect_ratio", "16:9")
        duration_seconds = int(tool_input.get("duration_seconds", "5"))
        allow_person = tool_input.get("allow_person_generation", False)

        person_generation_setting = "allow_adult" if allow_person else "dont_allow"

        if not relative_output_filename.lower().endswith(".mp4"):
            return ToolImplOutput(
                "Error: output_filename must end with .mp4",
                "Invalid output filename for video.",
                {"success": False, "error": "Output filename must be .mp4"},
            )

        local_input_image_path = self.workspace_manager.workspace_path(
            Path(relative_image_path)
        )
        local_output_video_path = self.workspace_manager.workspace_path(
            Path(relative_output_filename)
        )
        local_output_video_path.parent.mkdir(parents=True, exist_ok=True)

        if not local_input_image_path.exists() or not local_input_image_path.is_file():
            return ToolImplOutput(
                f"Error: Input image file not found at {relative_image_path}",
                f"Input image not found: {relative_image_path}",
                {"success": False, "error": "Input image file not found"},
            )
        image_suffix = local_input_image_path.suffix.lower()
        if image_suffix not in SUPPORTED_IMAGE_FORMATS_MIMETYPE:
            return ToolImplOutput(
                f"Error: Input image format {image_suffix} is not supported.",
                f"Unsupported input image format: {image_suffix}",
                {"success": False, "error": "Unsupported input image format"},
            )

        mime_type = SUPPORTED_IMAGE_FORMATS_MIMETYPE[image_suffix]
<<<<<<< HEAD
        
        temp_gcs_image_uri = None
        generated_video_gcs_uri_for_cleanup = None  # For finally block

        try:
            if self.api_type == "genai":
                # Google AI Studio - use image bytes directly
                with open(local_input_image_path, 'rb') as f:
                    image_bytes = f.read()
                
                generate_videos_kwargs = {
                    "model": self.video_model,
                    "image": types.Image(image_bytes=image_bytes, mime_type=mime_type),
                    "config": types.GenerateVideosConfig(
                        # person_generation is not allowed for image-to-video generation in Google AI Studio
                        aspect_ratio=aspect_ratio,
                        number_of_videos=1,
                        duration_seconds=duration_seconds,
                    ),
                }
            else:  # vertex AI
                temp_gcs_image_filename = f"veo_temp_input_{uuid.uuid4().hex}{image_suffix}"
                temp_gcs_image_uri = (
                    f"{MEDIA_GCS_OUTPUT_BUCKET.rstrip('/')}/{temp_gcs_image_filename}"
                )
                
                upload_to_gcs(local_input_image_path, temp_gcs_image_uri)
=======

        temp_gcs_image_filename = f"veo_temp_input_{uuid.uuid4().hex}{image_suffix}"
        temp_gcs_image_uri = (
            f"{self.gcs_output_bucket.rstrip('/')}/{temp_gcs_image_filename}"
        )

        generated_video_gcs_uri_for_cleanup = None  # For finally block

        try:
            upload_to_gcs(local_input_image_path, temp_gcs_image_uri)

            unique_gcs_video_filename = f"veo_temp_output_{uuid.uuid4().hex}.mp4"
            gcs_output_video_uri = (
                f"{self.gcs_output_bucket.rstrip('/')}/{unique_gcs_video_filename}"
            )
            generated_video_gcs_uri_for_cleanup = gcs_output_video_uri
>>>>>>> a5e35355

                unique_gcs_video_filename = f"veo_temp_output_{uuid.uuid4().hex}.mp4"
                gcs_output_video_uri = (
                    f"{MEDIA_GCS_OUTPUT_BUCKET.rstrip('/')}/{unique_gcs_video_filename}"
                )
                generated_video_gcs_uri_for_cleanup = gcs_output_video_uri

                generate_videos_kwargs = {
                    "model": self.video_model,
                    "image": types.Image(gcs_uri=temp_gcs_image_uri, mime_type=mime_type),
                    "config": types.GenerateVideosConfig(
                        aspect_ratio=aspect_ratio,
                        output_gcs_uri=gcs_output_video_uri,
                        number_of_videos=1,
                        duration_seconds=duration_seconds,
                        person_generation=person_generation_setting,
                    ),
                }
            
            if prompt:
                generate_videos_kwargs["prompt"] = prompt

            operation = self.client.models.generate_videos(
                **generate_videos_kwargs
            )

            polling_interval_seconds = 15
            max_wait_time_seconds = 600
            elapsed_time = 0

            while not operation.done:
                if elapsed_time >= max_wait_time_seconds:
                    raise TimeoutError(
                        f"Video generation timed out after {max_wait_time_seconds} seconds."
                    )
                time.sleep(polling_interval_seconds)
                elapsed_time += polling_interval_seconds
                operation = self.client.operations.get(
                    operation
                )  # Use self.client

            if operation.error:
                raise Exception(
                    f"Video generation API error: {operation.error.message}"
                )

            if not operation.response or not operation.result.generated_videos:
                raise Exception("Video generation completed but no video was returned.")

            if self.api_type == "genai":
                # Google AI Studio - download directly
                generated_video = operation.result.generated_videos[0]
                self.genai_client.files.download(file=generated_video.video)
                generated_video.video.save(str(local_output_video_path))
            else:  # vertex AI
                # The GCS URI of the *actual* generated video might differ slightly if Veo adds prefixes/folders
                actual_generated_video_gcs_uri = operation.result.generated_videos[
                    0
                ].video.uri
                generated_video_gcs_uri_for_cleanup = (
                    actual_generated_video_gcs_uri  # Update for accurate cleanup
                )

                download_gcs_file(actual_generated_video_gcs_uri, local_output_video_path)

            return ToolImplOutput(
                f"Successfully generated video from image '{relative_image_path}' and saved to '{relative_output_filename}'.",
                f"Video from image generated and saved to {relative_output_filename}",
                {
                    "success": True,
                    "output_path": relative_output_filename,
                },
            )

        except Exception as e:
            return ToolImplOutput(
                f"Error generating video from image: {str(e)}",
                "Failed to generate video from image.",
                {"success": False, "error": str(e)},
            )
        finally:
            # Clean up temporary files
            if self.api_type == "vertex" and temp_gcs_image_uri:
                try:
                    delete_gcs_blob(temp_gcs_image_uri)
                except Exception as e_cleanup_img:
                    print(
                        f"Warning: Failed to clean up GCS input image {temp_gcs_image_uri}: {e_cleanup_img}"
                    )

            if self.api_type == "vertex" and generated_video_gcs_uri_for_cleanup:
                # This will be the actual output URI from Veo
                try:
                    delete_gcs_blob(generated_video_gcs_uri_for_cleanup)
                except Exception as e_cleanup_vid:
                    print(
                        f"Warning: Failed to clean up GCS output video {generated_video_gcs_uri_for_cleanup}: {e_cleanup_vid}"
                    )

    def get_tool_start_message(self, tool_input: dict[str, Any]) -> str:
        return f"Generating video from image for file: {tool_input['output_filename']}"

class LongVideoGenerateFromTextTool(LLMTool):
    name = "generate_long_video_from_text"
    description = """Generates a long video (>= 10 seconds) based on a sequence of text prompts. Each prompt presents a new scene in the video, each scene is minimum 5 and maximum 8 seconds (preferably 5 seconds). Video is combined sequentially from the first scene to the last.
The generated video will be saved to the specified local path in the workspace."""
    input_schema = {
        "type": "object",
        "properties": {
            "prompts": {
                "type": "array",
                "items": {
                    "type": "string",
                    "description": "A description of a scene in the video.",
                },
                "description": "A sequence of detailed descriptions of the video to be generated. Each prompt presents a scene in the video.",
            },
            "output_filename": {
                "type": "string",
                "description": "The desired relative path for the output MP4 video file within the workspace (e.g., 'generated_videos/my_video.mp4'). Must end with .mp4.",
            },
            "aspect_ratio": {
                "type": "string",
                "enum": ["16:9", "9:16"],
                "default": "16:9",
                "description": "The aspect ratio for the generated video.",
            },
            "duration_seconds": {
                "type": "string",
                "description": "The total duration of the video will be the sum of the duration of all scenes. The duration of each scene is determined by the model.",
            },
            "enhance_prompt": {
                "type": "boolean",
                "default": True,
                "description": "Whether to enhance the provided prompt for better results.",
            },
        },
        "required": ["prompts", "output_filename", "duration_seconds"],
    }

    def __init__(self, workspace_manager: WorkspaceManager, settings: Optional[Settings] = None):
        super().__init__()
        self.workspace_manager = workspace_manager
<<<<<<< HEAD
        # Check if either Vertex AI or Google AI Studio is configured
        has_vertex_ai = MEDIA_GCP_PROJECT_ID and MEDIA_GCP_LOCATION
        has_genai = GEMINI_API_KEY
        
        if not (has_vertex_ai or has_genai):
            raise ValueError(
                "Neither Google AI Studio (GEMINI_API_KEY) nor Vertex AI (MEDIA_GCP_PROJECT_ID and MEDIA_GCP_LOCATION) are configured. "
                "Please set either GEMINI_API_KEY or both MEDIA_GCP_PROJECT_ID and MEDIA_GCP_LOCATION environment variables."
            )
=======
        self.settings = settings
>>>>>>> a5e35355

    async def run_impl(
        self,
        tool_input: dict[str, Any],
        message_history: Optional[MessageHistory] = None,
    ) -> ToolImplOutput:
        prompts = tool_input["prompts"]
        relative_output_filename = tool_input["output_filename"]
        aspect_ratio = tool_input.get("aspect_ratio", "16:9")
        duration_seconds = int(tool_input["duration_seconds"])
        enhance_prompt = tool_input.get("enhance_prompt", True)

        if not relative_output_filename.lower().endswith(".mp4"):
            return ToolImplOutput(
                "Error: output_filename must end with .mp4",
                "Invalid output filename for video.",
                {"success": False, "error": "Output filename must be .mp4"},
            )
        
        if len(prompts) == 0:
            return ToolImplOutput(
                "Error: At least one prompt is required",
                "No prompts provided for video generation.",
                {"success": False, "error": "No prompts provided"},
            )

        local_output_path = self.workspace_manager.workspace_path(
            Path(relative_output_filename)
        )
        local_output_path.parent.mkdir(parents=True, exist_ok=True)

        # Create temporary directory for scene videos and frames
        temp_dir = local_output_path.parent / f"temp_{uuid.uuid4().hex}"
        temp_dir.mkdir(exist_ok=True)
        
        scene_video_paths = []
        
        try:
            # Calculate duration per scene
            duration_per_scene = max(5, duration_seconds // len(prompts))
            if duration_per_scene > 8:
                duration_per_scene = 8
            
            # Generate first scene from text
            first_scene_filename = "scene_0.mp4"
            first_scene_path = temp_dir / first_scene_filename
            
            text_tool = VideoGenerateFromTextTool(self.workspace_manager, self.settings)
            first_scene_result = await text_tool.run_impl({
                "prompt": prompts[0],
                "output_filename": str(first_scene_path.relative_to(self.workspace_manager.workspace_path(Path()))),
                "aspect_ratio": aspect_ratio,
                "duration_seconds": str(duration_per_scene),
                "enhance_prompt": enhance_prompt,
                "allow_person_generation": True,
            })
            
            if not first_scene_result.auxiliary_data.get("success", False):
                return ToolImplOutput(
                    f"Error generating first scene: {first_scene_result.auxiliary_data.get('error', 'Unknown error')}",
                    "Failed to generate first scene.",
                    {"success": False, "error": "First scene generation failed"},
                )
            
            scene_video_paths.append(first_scene_path)
            
            # Generate subsequent scenes from last frame + prompt
            image_tool = VideoGenerateFromImageTool(self.workspace_manager, self.settings)
            
            for i, prompt in enumerate(prompts[1:], 1):
                # Extract last frame from previous scene
                prev_video_path = scene_video_paths[-1]
                last_frame_path = temp_dir / f"last_frame_{i-1}.png"
                
                # Use ffmpeg to extract last frame
                extract_cmd = [
                    "ffmpeg", "-i", str(prev_video_path), 
                    "-vf", "select=eq(n\\,0)", "-q:v", "3", 
                    "-vframes", "1", "-f", "image2", 
                    str(last_frame_path), "-y"
                ]
                
                # Actually extract the very last frame
                extract_cmd = [
                    "ffmpeg", "-sseof", "-1", "-i", str(prev_video_path),
                    "-update", "1", "-q:v", "1", str(last_frame_path), "-y"
                ]
                
                subprocess.run(extract_cmd, check=True, capture_output=True)
                
                # Generate next scene from last frame + prompt
                scene_filename = f"scene_{i}.mp4"
                scene_path = temp_dir / scene_filename
                
                scene_result = await image_tool.run_impl({
                    "image_file_path": str(last_frame_path.relative_to(self.workspace_manager.workspace_path(Path()))),
                    "output_filename": str(scene_path.relative_to(self.workspace_manager.workspace_path(Path()))),
                    "prompt": prompt,
                    "aspect_ratio": aspect_ratio,
                    "duration_seconds": str(duration_per_scene),
                    "allow_person_generation": True,
                })
                
                if not scene_result.auxiliary_data.get("success", False):
                    return ToolImplOutput(
                        f"Error generating scene {i}: {scene_result.auxiliary_data.get('error', 'Unknown error')}",
                        f"Failed to generate scene {i}.",
                        {"success": False, "error": f"Scene {i} generation failed"},
                    )
                
                scene_video_paths.append(scene_path)
            
            # Combine all scenes into final video
            if len(scene_video_paths) == 1:
                # Only one scene, just copy it
                shutil.copy2(scene_video_paths[0], local_output_path)
            else:
                # Create file list for ffmpeg concat
                concat_file = temp_dir / "concat_list.txt"
                with open(concat_file, "w") as f:
                    for video_path in scene_video_paths:
                        f.write(f"file '{video_path.absolute()}'\n")
                
                # Concatenate videos
                concat_cmd = [
                    "ffmpeg", "-f", "concat", "-safe", "0", 
                    "-i", str(concat_file), "-c", "copy", 
                    str(local_output_path), "-y"
                ]
                
                subprocess.run(concat_cmd, check=True, capture_output=True)
            

            return ToolImplOutput(
                f"Successfully generated long video with {len(prompts)} scenes and saved to '{relative_output_filename}'",
                f"Long video with {len(prompts)} scenes generated and saved to {relative_output_filename}",
                {
                    "success": True,
                    "output_path": relative_output_filename,
                    "num_scenes": len(prompts),
                },
            )

        except Exception as e:
            return ToolImplOutput(
                f"Error generating long video: {str(e)}",
                "Failed to generate long video.",
                {"success": False, "error": str(e)},
            )
        finally:
            # Clean up temporary files
            if temp_dir.exists():
                try:
                    shutil.rmtree(temp_dir)
                except Exception as e_cleanup:
                    print(f"Warning: Failed to clean up temporary directory {temp_dir}: {e_cleanup}")

    def get_tool_start_message(self, tool_input: dict[str, Any]) -> str:
        num_scenes = len(tool_input.get("prompts", []))
        return f"Generating long video with {num_scenes} scenes for file: {tool_input['output_filename']}"


class LongVideoGenerateFromImageTool(LLMTool):
    name = "generate_long_video_from_image"
    description = """Generates a long video (>= 10 seconds) based on input image and a sequence of text prompts. Each prompt presents a new scene in the video, each scene is minimum 5 and maximum 8 seconds (preferably 5 seconds). Video is combined sequentially from the first scene to the last.
The generated video will be saved to the specified local path in the workspace."""
    input_schema = {
        "type": "object",
        "properties": {
            "image_file_path": {
                "type": "string",
                "description": "The relative path to the input image file within the workspace (e.g., 'uploads/my_image.png').",
            },
            "prompts": {
                "type": "array",
                "items": {
                    "type": "string",
                    "description": "A description of a scene in the video.",
                },
                "description": "A sequence of detailed descriptions of the video to be generated. Each prompt presents a scene in the video.",
            },
            "output_filename": {
                "type": "string",
                "description": "The desired relative path for the output MP4 video file within the workspace (e.g., 'generated_videos/my_video.mp4'). Must end with .mp4.",
            },
            "aspect_ratio": {
                "type": "string",
                "enum": ["16:9", "9:16"],
                "default": "16:9",
                "description": "The aspect ratio for the generated video.",
            },
            "duration_seconds": {
                "type": "string",
                "description": "The total duration of the video will be the sum of the duration of all scenes. The duration of each scene is determined by the model.",
            },
            "enhance_prompt": {
                "type": "boolean",
                "default": True,
                "description": "Whether to enhance the provided prompt for better results.",
            },
        },
        "required": ["image_file_path", "prompts", "output_filename", "duration_seconds"],
    }

    def __init__(self, workspace_manager: WorkspaceManager, settings: Optional[Settings] = None):
        super().__init__()
        self.workspace_manager = workspace_manager
        self.settings = settings

    async def run_impl(
        self,
        tool_input: dict[str, Any],
        message_history: Optional[MessageHistory] = None,
    ) -> ToolImplOutput:
        image_file_path = tool_input["image_file_path"]
        prompts = tool_input["prompts"]
        relative_output_filename = tool_input["output_filename"]
        aspect_ratio = tool_input.get("aspect_ratio", "16:9")
        duration_seconds = int(tool_input["duration_seconds"])
        enhance_prompt = tool_input.get("enhance_prompt", True)

        if not relative_output_filename.lower().endswith(".mp4"):
            return ToolImplOutput(
                "Error: output_filename must end with .mp4",
                "Invalid output filename for video.",
                {"success": False, "error": "Output filename must be .mp4"},
            )
        
        if len(prompts) == 0:
            return ToolImplOutput(
                "Error: At least one prompt is required",
                "No prompts provided for video generation.",
                {"success": False, "error": "No prompts provided"},
            )

        local_output_path = self.workspace_manager.workspace_path(
            Path(relative_output_filename)
        )
        local_output_path.parent.mkdir(parents=True, exist_ok=True)

        # Create temporary directory for scene videos and frames
        temp_dir = local_output_path.parent / f"temp_{uuid.uuid4().hex}"
        temp_dir.mkdir(exist_ok=True)
        
        scene_video_paths = []
        
        try:
            # Calculate duration per scene
            duration_per_scene = max(5, duration_seconds // len(prompts))
            if duration_per_scene > 8:
                duration_per_scene = 8
            
            # Generate first scene from text
            first_scene_filename = "scene_0.mp4"
            first_scene_path = temp_dir / first_scene_filename
            
            image_tool = VideoGenerateFromImageTool(self.workspace_manager, self.settings)
            first_scene_result = await image_tool.run_impl({
                "image_file_path": image_file_path,
                "prompt": prompts[0],
                "output_filename": str(first_scene_path.relative_to(self.workspace_manager.workspace_path(Path()))),
                "aspect_ratio": aspect_ratio,
                "duration_seconds": str(duration_per_scene),
                "enhance_prompt": enhance_prompt,
                "allow_person_generation": True,
            })
            
            if not first_scene_result.auxiliary_data.get("success", False):
                return ToolImplOutput(
                    f"Error generating first scene: {first_scene_result.auxiliary_data.get('error', 'Unknown error')}",
                    "Failed to generate first scene.",
                    {"success": False, "error": "First scene generation failed"},
                )
            
            scene_video_paths.append(first_scene_path)
            
            for i, prompt in enumerate(prompts[1:], 1):
                # Extract last frame from previous scene
                prev_video_path = scene_video_paths[-1]
                last_frame_path = temp_dir / f"last_frame_{i-1}.png"
                
                # Use ffmpeg to extract last frame
                extract_cmd = [
                    "ffmpeg", "-i", str(prev_video_path), 
                    "-vf", "select=eq(n\\,0)", "-q:v", "3", 
                    "-vframes", "1", "-f", "image2", 
                    str(last_frame_path), "-y"
                ]
                
                # Actually extract the very last frame
                extract_cmd = [
                    "ffmpeg", "-sseof", "-1", "-i", str(prev_video_path),
                    "-update", "1", "-q:v", "1", str(last_frame_path), "-y"
                ]
                
                subprocess.run(extract_cmd, check=True, capture_output=True)
                
                # Generate next scene from last frame + prompt
                scene_filename = f"scene_{i}.mp4"
                scene_path = temp_dir / scene_filename
                
                scene_result = await image_tool.run_impl({
                    "image_file_path": str(last_frame_path.relative_to(self.workspace_manager.workspace_path(Path()))),
                    "output_filename": str(scene_path.relative_to(self.workspace_manager.workspace_path(Path()))),
                    "prompt": prompt,
                    "aspect_ratio": aspect_ratio,
                    "duration_seconds": str(duration_per_scene),
                    "allow_person_generation": True,
                })
                
                if not scene_result.auxiliary_data.get("success", False):
                    return ToolImplOutput(
                        f"Error generating scene {i}: {scene_result.auxiliary_data.get('error', 'Unknown error')}",
                        f"Failed to generate scene {i}.",
                        {"success": False, "error": f"Scene {i} generation failed"},
                    )
                
                scene_video_paths.append(scene_path)
            
            # Combine all scenes into final video
            if len(scene_video_paths) == 1:
                # Only one scene, just copy it
                shutil.copy2(scene_video_paths[0], local_output_path)
            else:
                # Create file list for ffmpeg concat
                concat_file = temp_dir / "concat_list.txt"
                with open(concat_file, "w") as f:
                    for video_path in scene_video_paths:
                        f.write(f"file '{video_path.absolute()}'\n")
                
                # Concatenate videos
                concat_cmd = [
                    "ffmpeg", "-f", "concat", "-safe", "0", 
                    "-i", str(concat_file), "-c", "copy", 
                    str(local_output_path), "-y"
                ]
                
                subprocess.run(concat_cmd, check=True, capture_output=True)
            
            return ToolImplOutput(
                f"Successfully generated long video with {len(prompts)} scenes and saved to '{relative_output_filename}'",
                f"Long video with {len(prompts)} scenes generated and saved to {relative_output_filename}",
                {
                    "success": True,
                    "output_path": relative_output_filename,
                    "num_scenes": len(prompts),
                },
            )

        except Exception as e:
            return ToolImplOutput(
                f"Error generating long video: {str(e)}",
                "Failed to generate long video.",
                {"success": False, "error": str(e)},
            )
        finally:
            # Clean up temporary files
            if temp_dir.exists():
                try:
                    shutil.rmtree(temp_dir)
                except Exception as e_cleanup:
                    print(f"Warning: Failed to clean up temporary directory {temp_dir}: {e_cleanup}")

    def get_tool_start_message(self, tool_input: dict[str, Any]) -> str:
        num_scenes = len(tool_input.get("prompts", []))
        return f"Generating long video with {num_scenes} scenes for file: {tool_input['output_filename']}"<|MERGE_RESOLUTION|>--- conflicted
+++ resolved
@@ -25,13 +25,6 @@
 from ii_agent.utils import WorkspaceManager
 from ii_agent.core.storage.models.settings import Settings
 
-<<<<<<< HEAD
-MEDIA_GCP_PROJECT_ID = os.environ.get("MEDIA_GCP_PROJECT_ID")
-MEDIA_GCP_LOCATION = os.environ.get("MEDIA_GCP_LOCATION")
-MEDIA_GCS_OUTPUT_BUCKET = os.environ.get("MEDIA_GCS_OUTPUT_BUCKET")
-GEMINI_API_KEY = os.environ.get("GEMINI_API_KEY")
-=======
->>>>>>> a5e35355
 DEFAULT_MODEL = "veo-2.0-generate-001"
 
 # Google AI Studio person generation mapping
@@ -164,72 +157,42 @@
     def __init__(self, workspace_manager: WorkspaceManager, settings: Optional[Settings] = None):
         super().__init__()
         self.workspace_manager = workspace_manager
-<<<<<<< HEAD
-        self.api_type = None
-        self.client = None
-=======
         
         # Extract configuration from settings
         gcp_project_id = None
         gcp_location = None
         gcs_output_bucket = None
+        google_ai_studio_api_key = None
         
         if settings and settings.media_config:
             gcp_project_id = settings.media_config.gcp_project_id
             gcp_location = settings.media_config.gcp_location
             gcs_output_bucket = settings.media_config.gcs_output_bucket
-            
-        if not gcs_output_bucket or not gcs_output_bucket.startswith("gs://"):
+            google_ai_studio_api_key = settings.media_config.google_ai_studio_api_key
+        
+        if google_ai_studio_api_key:
+            self.client = genai.Client(
+                api_key=google_ai_studio_api_key.get_secret_value(), 
+                http_options={"api_version": "v1beta"}
+            )
+            self.api_type = "genai"
+        elif gcp_project_id and gcp_location and gcs_output_bucket:
+            if not gcs_output_bucket.startswith("gs://"):
+                raise ValueError(
+                    "GCS output bucket must be a valid GCS URI (e.g., gs://my-bucket-name)"
+                )
+            self.gcs_output_bucket = gcs_output_bucket
+            self.client = genai.Client(
+                project=gcp_project_id,
+                location=gcp_location,
+                vertexai=True
+            )
+            self.api_type = "vertex"
+        else:
             raise ValueError(
-                "GCS output bucket must be provided in settings.media_config.gcs_output_bucket as a valid GCS URI (e.g., gs://my-bucket-name)"
-            )
-        if not gcp_project_id or not gcp_location:
-            raise ValueError(
-                "GCP project ID and location must be provided in settings.media_config"
-            )
-            
-        self.gcs_output_bucket = gcs_output_bucket
-        self.client = genai.Client(
-            project=gcp_project_id, location=gcp_location, vertexai=True
-        )
->>>>>>> a5e35355
+                "Either Google AI Studio API key or GCP project ID, location, and GCS bucket must be provided in settings.media_config"
+            )
         self.video_model = DEFAULT_MODEL
-
-        # Prefer Google AI Studio if GEMINI_API_KEY is available
-        if GEMINI_API_KEY:
-            try:
-                self.client = genai.Client(
-                    http_options={"api_version": "v1beta"},
-                    api_key=GEMINI_API_KEY,
-                )
-                self.api_type = "genai"
-                print("Using Google AI Studio for video generation")
-            except Exception as e:
-                print(f"Error initializing Google AI Studio: {e}")
-                self.client = None
-
-        # Fall back to Vertex AI if Google AI Studio is not available
-        if not self.api_type and MEDIA_GCP_PROJECT_ID and MEDIA_GCP_LOCATION:
-            # For Vertex AI, we need GCS bucket
-            if not MEDIA_GCS_OUTPUT_BUCKET or not MEDIA_GCS_OUTPUT_BUCKET.startswith("gs://"):
-                raise ValueError(
-                    "MEDIA_GCS_OUTPUT_BUCKET environment variable must be set to a valid GCS URI (e.g., gs://my-bucket-name) for Vertex AI"
-                )
-            try:
-                self.client = genai.Client(
-                    project=MEDIA_GCP_PROJECT_ID, location=MEDIA_GCP_LOCATION, vertexai=True
-                )
-                self.api_type = "vertex"
-                print("Using Vertex AI for video generation")
-            except Exception as e:
-                print(f"Error initializing Vertex AI: {e}")
-                self.client = None
-
-        if not self.api_type:
-            raise ValueError(
-                "Neither Google AI Studio (GEMINI_API_KEY) nor Vertex AI (MEDIA_GCP_PROJECT_ID, MEDIA_GCP_LOCATION, and MEDIA_GCS_OUTPUT_BUCKET) are properly configured. "
-                "Please set either GEMINI_API_KEY or all Vertex AI environment variables."
-            )
 
     async def run_impl(
         self,
@@ -257,53 +220,39 @@
         )
         local_output_path.parent.mkdir(parents=True, exist_ok=True)
 
-<<<<<<< HEAD
-=======
-        # Veo outputs to GCS, so we need a unique GCS path for the intermediate file
-        unique_gcs_filename = f"veo_temp_output_{uuid.uuid4().hex}.mp4"
-        gcs_output_uri = f"{self.gcs_output_bucket.rstrip('/')}/{unique_gcs_filename}"
-
->>>>>>> a5e35355
         try:
             if self.api_type == "genai":
                 # Google AI Studio API
                 video_config = types.GenerateVideosConfig(
-                    person_generation=GENAI_PERSON_GENERATION_MAP.get(person_generation_setting, "dont_allow"),
                     aspect_ratio=aspect_ratio,
                     number_of_videos=1,
                     duration_seconds=duration_seconds,
-                )
-                
+                    person_generation=person_generation_setting,
+                )
                 operation = self.client.models.generate_videos(
                     model=self.video_model,
                     prompt=prompt,
                     config=video_config,
                 )
             else:  # vertex AI
-                # Veo outputs to GCS, so we need a unique GCS path for the intermediate file
                 unique_gcs_filename = f"veo_temp_output_{uuid.uuid4().hex}.mp4"
-                gcs_output_uri = f"{MEDIA_GCS_OUTPUT_BUCKET.rstrip('/')}/{unique_gcs_filename}"
-                
+                gcs_output_uri = f"{self.gcs_output_bucket.rstrip('/')}/{unique_gcs_filename}"
+                
+                video_config = types.GenerateVideosConfig(
+                    aspect_ratio=aspect_ratio,
+                    output_gcs_uri=gcs_output_uri,
+                    number_of_videos=1,
+                    duration_seconds=duration_seconds,
+                    person_generation=person_generation_setting,
+                )
                 operation = self.client.models.generate_videos(
                     model=self.video_model,
                     prompt=prompt,
-                    config=types.GenerateVideosConfig(
-                        aspect_ratio=aspect_ratio,
-                        output_gcs_uri=gcs_output_uri,  # Veo requires a GCS URI
-                        number_of_videos=1,
-                        duration_seconds=duration_seconds,
-                        person_generation=person_generation_setting,
-                        enhance_prompt=enhance_prompt,
-                    ),
-                )
-
-            # Poll for completion (as in the notebook)
-            # Consider making this truly async in a real agent to not block the main thread
-            # For now, we'll simulate with sleeps and checks.
+                    config=video_config,
+                )
             polling_interval_seconds = 15
-            max_wait_time_seconds = 600  # 10 minutes
+            max_wait_time_seconds = 600
             elapsed_time = 0
-
             while not operation.done:
                 if elapsed_time >= max_wait_time_seconds:
                     return ToolImplOutput(
@@ -313,18 +262,13 @@
                     )
                 time.sleep(polling_interval_seconds)
                 elapsed_time += polling_interval_seconds
-                operation = self.client.operations.get(
-                    operation
-                )  # Refresh operation status
-                # Optionally log operation.metadata or progress if available
-
+                operation = self.client.operations.get(operation)
             if operation.error:
                 return ToolImplOutput(
                     f"Error generating video: {str(operation.error)}",
                     "Video generation failed.",
                     {"success": False, "error": str(operation.error)},
                 )
-
             if not operation.response or not operation.result.generated_videos:
                 return ToolImplOutput(
                     f"Video generation completed but no video was returned for prompt: {prompt}",
@@ -333,17 +277,12 @@
                 )
 
             if self.api_type == "genai":
-                # Google AI Studio - download directly
                 generated_video = operation.result.generated_videos[0]
                 self.client.files.download(file=generated_video.video)
                 generated_video.video.save(str(local_output_path))
             else:  # vertex AI
                 generated_video_gcs_uri = operation.result.generated_videos[0].video.uri
-                
-                # Download the video from GCS to the local workspace
                 download_gcs_file(generated_video_gcs_uri, local_output_path)
-                
-                # Delete the temporary file from GCS
                 delete_gcs_blob(generated_video_gcs_uri)
 
             return ToolImplOutput(
@@ -354,7 +293,6 @@
                     "output_path": relative_output_filename,
                 },
             )
-
         except Exception as e:
             return ToolImplOutput(
                 f"Error generating video from text: {str(e)}",
@@ -419,67 +357,41 @@
     def __init__(self, workspace_manager: WorkspaceManager, settings: Optional[Settings] = None):
         super().__init__()
         self.workspace_manager = workspace_manager
-<<<<<<< HEAD
-        self.api_type = None
-        self.genai_client = None
-=======
         
         # Extract configuration from settings
         gcp_project_id = None
         gcp_location = None
         gcs_output_bucket = None
+        google_ai_studio_api_key = None
         
         if settings and settings.media_config:
             gcp_project_id = settings.media_config.gcp_project_id
             gcp_location = settings.media_config.gcp_location
             gcs_output_bucket = settings.media_config.gcs_output_bucket
-            
-        if not gcs_output_bucket or not gcs_output_bucket.startswith("gs://"):
+            google_ai_studio_api_key = settings.media_config.google_ai_studio_api_key
+        
+        if google_ai_studio_api_key:
+            self.genai_client = genai.Client(
+                api_key=google_ai_studio_api_key.get_secret_value(), 
+                http_options={"api_version": "v1beta"}
+            )
+            self.client = self.genai_client
+            self.api_type = "genai"
+        elif gcp_project_id and gcp_location and gcs_output_bucket:
+            if not gcs_output_bucket.startswith("gs://"):
+                raise ValueError(
+                    "GCS output bucket must be a valid GCS URI (e.g., gs://my-bucket-name)"
+                )
+            self.gcs_output_bucket = gcs_output_bucket
+            self.client = genai.Client(
+                project=gcp_project_id, location=gcp_location, vertexai=True
+            )
+            self.api_type = "vertex"
+        else:
             raise ValueError(
-                "GCS output bucket must be provided in settings.media_config.gcs_output_bucket as a valid GCS URI (e.g., gs://my-bucket-name)"
-            )
-        if not gcp_project_id or not gcp_location:
-            raise ValueError(
-                "GCP project ID and location must be provided in settings.media_config"
-            )
-            
-        self.gcs_output_bucket = gcs_output_bucket
-        self.client = genai.Client(
-            project=gcp_project_id, location=gcp_location, vertexai=True
-        )
->>>>>>> a5e35355
+                "Either Google AI Studio API key or GCP project ID and location must be provided in settings.media_config"
+            )
         self.video_model = DEFAULT_MODEL
-
-        # Prefer Google AI Studio if GEMINI_API_KEY is available
-        if GEMINI_API_KEY:
-            try:
-                self.genai_client = genai.Client(
-                    http_options={"api_version": "v1beta"},
-                    api_key=GEMINI_API_KEY,
-                )
-                self.api_type = "genai"
-                print("Using Google AI Studio for video generation")
-            except Exception as e:
-                print(f"Error initializing Google AI Studio: {e}")
-                self.genai_client = None
-
-        # Fall back to Vertex AI if Google AI Studio is not available
-        if not self.api_type and MEDIA_GCP_PROJECT_ID and MEDIA_GCP_LOCATION:
-            try:
-                self.genai_client = genai.Client(
-                    project=MEDIA_GCP_PROJECT_ID, location=MEDIA_GCP_LOCATION, vertexai=True
-                )
-                self.api_type = "vertex"
-                print("Using Vertex AI for video generation")
-            except Exception as e:
-                print(f"Error initializing Vertex AI: {e}")
-                self.genai_client = None
-
-        if not self.api_type:
-            raise ValueError(
-                "Neither Google AI Studio (GEMINI_API_KEY) nor Vertex AI (MEDIA_GCP_PROJECT_ID and MEDIA_GCP_LOCATION) are properly configured. "
-                "Please set either GEMINI_API_KEY or both MEDIA_GCP_PROJECT_ID and MEDIA_GCP_LOCATION environment variables."
-            )
 
     async def run_impl(
         self,
@@ -525,10 +437,7 @@
             )
 
         mime_type = SUPPORTED_IMAGE_FORMATS_MIMETYPE[image_suffix]
-<<<<<<< HEAD
-        
-        temp_gcs_image_uri = None
-        generated_video_gcs_uri_for_cleanup = None  # For finally block
+
 
         try:
             if self.api_type == "genai":
@@ -549,32 +458,12 @@
             else:  # vertex AI
                 temp_gcs_image_filename = f"veo_temp_input_{uuid.uuid4().hex}{image_suffix}"
                 temp_gcs_image_uri = (
-                    f"{MEDIA_GCS_OUTPUT_BUCKET.rstrip('/')}/{temp_gcs_image_filename}"
-                )
-                
+                    f"{self.gcs_output_bucket.rstrip('/')}/{temp_gcs_image_filename}"
+                )
                 upload_to_gcs(local_input_image_path, temp_gcs_image_uri)
-=======
-
-        temp_gcs_image_filename = f"veo_temp_input_{uuid.uuid4().hex}{image_suffix}"
-        temp_gcs_image_uri = (
-            f"{self.gcs_output_bucket.rstrip('/')}/{temp_gcs_image_filename}"
-        )
-
-        generated_video_gcs_uri_for_cleanup = None  # For finally block
-
-        try:
-            upload_to_gcs(local_input_image_path, temp_gcs_image_uri)
-
-            unique_gcs_video_filename = f"veo_temp_output_{uuid.uuid4().hex}.mp4"
-            gcs_output_video_uri = (
-                f"{self.gcs_output_bucket.rstrip('/')}/{unique_gcs_video_filename}"
-            )
-            generated_video_gcs_uri_for_cleanup = gcs_output_video_uri
->>>>>>> a5e35355
-
                 unique_gcs_video_filename = f"veo_temp_output_{uuid.uuid4().hex}.mp4"
                 gcs_output_video_uri = (
-                    f"{MEDIA_GCS_OUTPUT_BUCKET.rstrip('/')}/{unique_gcs_video_filename}"
+                    f"{self.gcs_output_bucket.rstrip('/')}/{unique_gcs_video_filename}"
                 )
                 generated_video_gcs_uri_for_cleanup = gcs_output_video_uri
 
@@ -589,13 +478,18 @@
                         person_generation=person_generation_setting,
                     ),
                 }
-            
+                
             if prompt:
                 generate_videos_kwargs["prompt"] = prompt
 
-            operation = self.client.models.generate_videos(
-                **generate_videos_kwargs
-            )
+            if self.api_type == "genai":
+                operation = self.genai_client.models.generate_videos(
+                    **generate_videos_kwargs
+                )
+            else:
+                operation = self.client.models.generate_videos(
+                    **generate_videos_kwargs
+                )
 
             polling_interval_seconds = 15
             max_wait_time_seconds = 600
@@ -608,9 +502,10 @@
                     )
                 time.sleep(polling_interval_seconds)
                 elapsed_time += polling_interval_seconds
-                operation = self.client.operations.get(
-                    operation
-                )  # Use self.client
+                if self.api_type == "genai":
+                    operation = self.genai_client.operations.get(operation)
+                else:
+                    operation = self.client.operations.get(operation)
 
             if operation.error:
                 raise Exception(
@@ -621,19 +516,12 @@
                 raise Exception("Video generation completed but no video was returned.")
 
             if self.api_type == "genai":
-                # Google AI Studio - download directly
                 generated_video = operation.result.generated_videos[0]
                 self.genai_client.files.download(file=generated_video.video)
                 generated_video.video.save(str(local_output_video_path))
             else:  # vertex AI
-                # The GCS URI of the *actual* generated video might differ slightly if Veo adds prefixes/folders
-                actual_generated_video_gcs_uri = operation.result.generated_videos[
-                    0
-                ].video.uri
-                generated_video_gcs_uri_for_cleanup = (
-                    actual_generated_video_gcs_uri  # Update for accurate cleanup
-                )
-
+                actual_generated_video_gcs_uri = operation.result.generated_videos[0].video.uri
+                generated_video_gcs_uri_for_cleanup = actual_generated_video_gcs_uri
                 download_gcs_file(actual_generated_video_gcs_uri, local_output_video_path)
 
             return ToolImplOutput(
@@ -714,19 +602,7 @@
     def __init__(self, workspace_manager: WorkspaceManager, settings: Optional[Settings] = None):
         super().__init__()
         self.workspace_manager = workspace_manager
-<<<<<<< HEAD
-        # Check if either Vertex AI or Google AI Studio is configured
-        has_vertex_ai = MEDIA_GCP_PROJECT_ID and MEDIA_GCP_LOCATION
-        has_genai = GEMINI_API_KEY
-        
-        if not (has_vertex_ai or has_genai):
-            raise ValueError(
-                "Neither Google AI Studio (GEMINI_API_KEY) nor Vertex AI (MEDIA_GCP_PROJECT_ID and MEDIA_GCP_LOCATION) are configured. "
-                "Please set either GEMINI_API_KEY or both MEDIA_GCP_PROJECT_ID and MEDIA_GCP_LOCATION environment variables."
-            )
-=======
         self.settings = settings
->>>>>>> a5e35355
 
     async def run_impl(
         self,
