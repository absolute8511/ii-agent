--- conflicted
+++ resolved
@@ -3,12 +3,8 @@
     LLMTool,
     ToolImplOutput,
 )
-<<<<<<< HEAD
 from ii_agent.tools.clients.web_search_client import create_search_client
-=======
-from ii_agent.tools.web_search_client import create_search_client
 from ii_agent.core.storage.models.settings import Settings
->>>>>>> 187d669c
 from typing import Any, Optional
 
 
@@ -26,7 +22,9 @@
 
     def __init__(self, settings: Optional[Settings] = None, max_results=5, **kwargs):
         self.max_results = max_results
-        self.web_search_client = create_search_client(settings=settings, max_results=max_results, **kwargs)
+        self.web_search_client = create_search_client(
+            settings=settings, max_results=max_results, **kwargs
+        )
 
     async def run_impl(
         self,
