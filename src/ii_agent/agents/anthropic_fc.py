--- conflicted
+++ resolved
@@ -1,71 +1,21 @@
 import asyncio
-<<<<<<< HEAD
-from copy import deepcopy
-import json
 import logging
-import os
 from typing import Any, Optional
-=======
 import uuid
 
-import logging
-from typing import Any, Optional, List
->>>>>>> ebc3092a
+from typing import List
 from fastapi import WebSocket
 from ii_agent.agents.base import BaseAgent
 from ii_agent.core.event import EventType, RealtimeEvent
 from ii_agent.llm.base import LLMClient, TextResult
 from ii_agent.llm.context_manager.base import ContextManager
 from ii_agent.llm.message_history import MessageHistory
-<<<<<<< HEAD
-from ii_agent.llm.utils import convert_message_history_to_json, convert_message_to_json
-from ii_agent.prompts.system_prompt import SYSTEM_PROMPT
-from ii_agent.tools import (
-    CompleteTool,
-    create_bash_tool,
-    create_docker_bash_tool,
-    StrReplaceEditorTool,
-    SequentialThinkingTool,
-    TavilySearchTool,
-    TavilyVisitWebpageTool,
-    StaticDeployTool,
-)
 from ii_agent.tools.base import ToolImplOutput, LLMTool
-from ii_agent.tools.browser_tool import (
-    BrowserNavigationTool,
-    BrowserRestartTool,
-    BrowserScrollDownTool,
-    BrowserScrollUpTool,
-    BrowserViewTool,
-    BrowserWaitTool,
-    BrowserSwitchTabTool,
-    BrowserOpenNewTabTool,
-    BrowserClickTool,
-    BrowserEnterTextTool,
-    BrowserPressKeyTool,
-    BrowserGetSelectOptionsTool,
-    BrowserSelectDropdownOptionTool,
-)
-
-from ii_agent.tools.advanced_tools.audio_tool import (
-    AudioTranscribeTool,
-    AudioGenerateTool,
-)
-from ii_agent.tools.advanced_tools.pdf_tool import PdfTextExtractTool
-from ii_agent.tools.text_inspector_tool import TextInspectorTool
-from ii_agent.tools.visualizer import VisualizerTool
-from ii_agent.tools.utils import save_base64_image_png, encode_image
-from ii_agent.utils import WorkspaceManager
-from ii_agent.browser.browser import Browser
-from ii_agent.tools.youtube_tool import YoutubeVideoUnderstandingTool
-from ii_agent.tools.audio_understanding import AudioUnderstandingTool
-=======
+from ii_agent.tools.utils import encode_image
 from ii_agent.db.manager import DatabaseManager
 from ii_agent.tools import AgentToolManager
-from ii_agent.tools.base import ToolImplOutput
-from ii_agent.tools.base import LLMTool
-
->>>>>>> ebc3092a
+from ii_agent.utils.workspace_manager import WorkspaceManager
+
 
 class AnthropicFC(BaseAgent):
     name = "general_agent"
@@ -92,13 +42,13 @@
         system_prompt: str,
         client: LLMClient,
         tools: List[LLMTool],
+        workspace_manager: WorkspaceManager,
         message_queue: asyncio.Queue,
         logger_for_agent_logs: logging.Logger,
         context_manager: ContextManager,
         max_output_tokens_per_turn: int = 8192,
         max_turns: int = 10,
         websocket: Optional[WebSocket] = None,
-        db_path: str = "events.db",
         session_id: Optional[uuid.UUID] = None,
     ):
         """Initialize the agent.
@@ -113,10 +63,10 @@
             max_output_tokens_per_turn: Maximum tokens per turn
             max_turns: Maximum number of turns
             websocket: Optional WebSocket for real-time communication
-            db_path: Path to the SQLite database file
             session_id: UUID of the session this agent belongs to
         """
         super().__init__()
+        self.workspace_manager = workspace_manager
         self.system_prompt = system_prompt
         self.client = client
         self.tool_manager = AgentToolManager(
@@ -133,68 +83,10 @@
         self.context_manager = context_manager
         self.session_id = session_id
 
-<<<<<<< HEAD
-        # Create and store the complete tool
-        self.complete_tool = CompleteTool()
-
-        if docker_container_id is not None:
-            self.logger_for_agent_logs.info(
-                f"Enabling docker bash tool with container {docker_container_id}"
-            )
-            bash_tool = create_docker_bash_tool(
-                container=docker_container_id,
-                ask_user_permission=ask_user_permission,
-            )
-        else:
-            bash_tool = create_bash_tool(
-                ask_user_permission=ask_user_permission,
-                cwd=workspace_manager.root,
-            )
-
-        self.message_queue = asyncio.Queue()
-
-        self.browser = Browser()
-
-        self.tools = [
-            bash_tool,
-            StrReplaceEditorTool(workspace_manager=workspace_manager),
-            SequentialThinkingTool(),
-            TavilySearchTool(),
-            TavilyVisitWebpageTool(),
-            self.complete_tool,
-            # StaticDeployTool(workspace_manager=workspace_manager),
-            # Browser tools
-            BrowserNavigationTool(browser=self.browser),
-            BrowserRestartTool(browser=self.browser),
-            BrowserScrollDownTool(browser=self.browser),
-            BrowserScrollUpTool(browser=self.browser),
-            BrowserViewTool(browser=self.browser, message_queue=self.message_queue),
-            BrowserWaitTool(browser=self.browser),
-            # BrowserSwitchTabTool(browser=self.browser),
-            # BrowserOpenNewTabTool(browser=self.browser),
-            BrowserClickTool(browser=self.browser),
-            BrowserEnterTextTool(browser=self.browser),
-            BrowserPressKeyTool(browser=self.browser),
-            BrowserGetSelectOptionsTool(browser=self.browser),
-            BrowserSelectDropdownOptionTool(browser=self.browser),
-            # audio tools
-            # AudioTranscribeTool(workspace_manager=workspace_manager),
-            # AudioGenerateTool(workspace_manager=workspace_manager),
-            # pdf tools
-            # PdfTextExtractTool(workspace_manager=workspace_manager),
-            # text inspector tool
-            TextInspectorTool(workspace_manager=workspace_manager),
-            # visualizer tool
-            VisualizerTool(workspace_manager=workspace_manager),
-            YoutubeVideoUnderstandingTool(),
-            AudioUnderstandingTool(workspace_manager=workspace_manager),
-        ]
-=======
         # Initialize database manager
-        self.db_manager = DatabaseManager(db_path=db_path)
+        self.db_manager = DatabaseManager()
 
         self.message_queue = message_queue
->>>>>>> ebc3092a
         self.websocket = websocket
 
     async def _process_messages(self):
@@ -205,6 +97,7 @@
 
                     # Save all events to database if we have a session
                     if self.session_id is not None:
+                        print("Processing messages")
                         self.db_manager.save_event(self.session_id, message)
                     else:
                         self.logger_for_agent_logs.info(
@@ -245,7 +138,6 @@
         self,
         tool_input: dict[str, Any],
         message_history: Optional[MessageHistory] = None,
-        log_dir: Optional[str] = None,
     ) -> ToolImplOutput:
         instruction = tool_input["instruction"]
         files = tool_input["files"]
@@ -256,6 +148,12 @@
         # Add instruction to dialog before getting model response
         image_blocks = []
         if files:
+            # First, list all attached files
+            instruction = f"""{instruction}\n\nAttached files:\n"""
+            for file in files:
+                instruction += f" - {file}\n"  # TODO: convert to relative path
+
+            # Then process images for image blocks
             for file in files:
                 ext = file.split(".")[-1]
                 if ext == "jpg":
@@ -271,23 +169,13 @@
                             }
                         }
                     )
-                else:
-                    instruction = f"""{instruction}\n\nAttached files:\n"""
-                    for file in files:
-                        instruction += f" - {file}\n"
 
         self.history.add_user_prompt(instruction, image_blocks)
         self.interrupted = False
 
-        step = 0
-
         remaining_turns = self.max_turns
         while remaining_turns > 0:
-            step_log_dir = f"{log_dir}/step_{step}"
-            os.makedirs(step_log_dir, exist_ok=True)
-
             remaining_turns -= 1
-            step += 1
 
             delimiter = "-" * 45 + " NEW TURN " + "-" * 45
             self.logger_for_agent_logs.info(f"\n{delimiter}\n")
@@ -297,13 +185,6 @@
 
             try:
                 current_messages = self.history.get_messages_for_llm()
-                current_messages_json = convert_message_history_to_json(current_messages)
-                current_messages_json_hide_img = convert_message_history_to_json(current_messages, hide_base64_image=True)
-                with open(f"{step_log_dir}/current_messages.json", "w") as f:
-                    json.dump(current_messages_json, f, indent=4)
-                with open(f"{step_log_dir}/current_messages_hide_img.json", "w") as f:
-                    json.dump(current_messages_json_hide_img, f, indent=4)
-
                 current_tok_count = self.context_manager.count_tokens(current_messages)
                 self.logger_for_agent_logs.info(
                     f"(Current token count: {current_tok_count})\n"
@@ -312,12 +193,6 @@
                 truncated_messages_for_llm = (
                     self.context_manager.apply_truncation_if_needed(current_messages)
                 )
-                truncated_messages_for_llm_json = convert_message_history_to_json(truncated_messages_for_llm)
-                truncated_messages_for_llm_json_hide_img = convert_message_history_to_json(truncated_messages_for_llm, hide_base64_image=True)
-                with open(f"{step_log_dir}/truncated_messages_for_llm.json", "w") as f:
-                    json.dump(truncated_messages_for_llm_json, f, indent=4)
-                with open(f"{step_log_dir}/truncated_messages_for_llm_hide_img.json", "w") as f:
-                    json.dump(truncated_messages_for_llm_json_hide_img, f, indent=4)
 
                 # NOTE:
                 # If truncation happened, the `history` object itself was modified.
@@ -330,10 +205,6 @@
                     tools=all_tool_params,
                     system_prompt=self.system_prompt,
                 )
-
-                model_response_json = [convert_message_to_json(msg) for msg in model_response]
-                with open(f"{step_log_dir}/model_response.json", "w") as f:
-                    json.dump(model_response_json, f, indent=4)
 
                 # Add the raw response to the canonical history
                 self.history.add_assistant_turn(model_response)
@@ -378,78 +249,7 @@
 
                 # Handle tool call by the agent
                 try:
-<<<<<<< HEAD
-                    tool: LLMTool = next(
-                        t for t in self.tools if t.name == tool_call.tool_name
-                    )
-                except StopIteration as exc:
-                    raise ValueError(
-                        f"Tool with name {tool_call.tool_name} not found"
-                    ) from exc
-
-                try:
-                    result = tool.run(tool_call.tool_input, deepcopy(self.history))
-
-                    tool_call_json = {
-                        "type": "tool_call",
-                        "tool_call_id": tool_call.tool_call_id,
-                        "tool_name": tool_call.tool_name,
-                        "tool_input": tool_call.tool_input,
-                    }
-                    with open(f"{step_log_dir}/tool_call.json", "w") as f:
-                        json.dump(tool_call_json, f, indent=4)
-
-                    tool_input_str = "\n".join(
-                        [f" - {k}: {v}" for k, v in tool_call.tool_input.items()]
-                    )
-
-                    log_message = f"Calling tool {tool_call.tool_name} with input:\n{tool_input_str}"
-                    if isinstance(result, str):
-                        log_message += f"\nTool output: \n{result}\n\n"
-                    else:
-                        # Handle image data in tool output more gracefully
-                        if isinstance(result, list):
-                            output_str = ""
-                            for item in result:
-                                if isinstance(item, dict):
-                                    if item.get("type") == "image":
-                                        output_str += "[Image data truncated for logging]\n"
-                                    else:
-                                        output_str += str(item) + "\n"
-                                else:
-                                    output_str += str(item) + "\n"
-                            log_message += f"\nTool output: \n{output_str}\n\n"
-                        else:
-                            log_message += f"\nTool output: \n{result[0]}\n\n"
-
-                    self.logger_for_agent_logs.info(log_message)
-
-                    tool_result_json = {
-                        "type": "tool_result",
-                        "tool_call_id": tool_call.tool_call_id,
-                        "tool_name": tool_call.tool_name,
-                        "tool_output": result,
-                    }
-                    with open(f"{step_log_dir}/tool_result.json", "w") as f:
-                        json.dump(tool_result_json, f, indent=4)
-                    if isinstance(result, list):
-                        for item in result:
-                            if isinstance(item, dict) and item.get("type") == "image":
-                                img_base64 = item.get("source").get("data")
-                                if tool_call.tool_name == "browser_view":
-                                    save_base64_image_png(img_base64, f"{step_log_dir}/browser_view.png")
-                                elif tool_call.tool_name == "display_local_image":
-                                    save_base64_image_png(img_base64, f"{step_log_dir}/display_local_image.png")
-
-                    # Handle both ToolResult objects and tuples
-                    if isinstance(result, tuple):
-                        tool_result, _ = result
-                    else:
-                        tool_result = result
-
-=======
                     tool_result = self.tool_manager.run_tool(tool_call, self.history)
->>>>>>> ebc3092a
                     self.history.add_tool_call_result(tool_call, tool_result)
 
                     self.message_queue.put_nowait(
@@ -503,21 +303,6 @@
 
             except KeyboardInterrupt:
                 # Handle interruption during model generation or other operations
-<<<<<<< HEAD
-                # self.interrupted = True
-                # self.history.add_assistant_turn(
-                #     [
-                #         TextResult(
-                #             text="Agent interrupted by user. You can resume by providing a new instruction."
-                #         )
-                #     ]
-                # )
-                # return ToolImplOutput(
-                #     tool_output="Agent interrupted by user",
-                #     tool_result_message="Agent interrupted by user",
-                # )
-                raise
-=======
                 self.interrupted = True
                 self.history.add_assistant_turn(
                     [
@@ -536,7 +321,6 @@
                     tool_output="Agent interrupted by user",
                     tool_result_message="Agent interrupted by user",
                 )
->>>>>>> ebc3092a
 
         agent_answer = "Agent did not complete after max turns"
         self.message_queue.put_nowait(
@@ -555,7 +339,6 @@
         files: list[str] | None = None,
         resume: bool = False,
         orientation_instruction: str | None = None,
-        log_dir: str | None = None,
     ) -> str:
         """Start a new agent run.
 
@@ -581,7 +364,7 @@
         }
         if orientation_instruction:
             tool_input["orientation_instruction"] = orientation_instruction
-        return self.run(tool_input, self.history, log_dir)
+        return self.run(tool_input, self.history)
 
     def clear(self):
         """Clear the dialog and reset interruption state.
