from argparse import ArgumentParser
from ii_agent.utils.constants import DEFAULT_MODEL
from ii_agent.utils.workspace_manager import WorkSpaceMode


def parse_common_args(parser: ArgumentParser):
    parser.add_argument(
        "--workspace",
        type=str,
        default="./workspace",
        help="Path to the workspace",
    )
    parser.add_argument(
        "--logs-path",
        type=str,
        default="agent_logs.txt",
        help="Path to save logs",
    )
    parser.add_argument(
        "--needs-permission",
        "-p",
        help="Ask for permission before executing commands",
        action="store_true",
        default=False,
    )
    parser.add_argument(
        "--use-container-workspace",
        help="Use docker container to run commands in, or e2b sandbox",
        default=WorkSpaceMode.LOCAL,
        type=WorkSpaceMode,
        choices=list(WorkSpaceMode),
    )
    parser.add_argument(
        "--minimize-stdout-logs",
        help="Minimize the amount of logs printed to stdout.",
        action="store_true",
        default=False,
    )
    parser.add_argument(
        "--project-id",
        type=str,
        default=None,
        help="Project ID to use for Anthropic",
    )
    parser.add_argument(
        "--region",
        type=str,
        default=None,
        help="Region to use for Anthropic",
    )
    parser.add_argument(
        "--memory-tool",
        type=str,
        default="compactify-memory",
        choices=["compactify-memory", "none", "simple"],
        help="Type of memory tool to use",
    )
    parser.add_argument(
        "--llm-client",
        type=str,
        default="anthropic-direct",
        choices=["anthropic-direct", "openai-direct"],
        help="LLM client to use (anthropic-direct or openai-direct for LMStudio/local)",
    )
    parser.add_argument(
        "--model-name",
        type=str,
        default=DEFAULT_MODEL,
        help="Name of the LLM model to use (e.g., claude-3-opus-20240229 or local-model-identifier for LMStudio)",
    )
    parser.add_argument(
        "--azure-model",
        action="store_true",
        default=False,
        help="Use Azure OpenAI model",
    )
    parser.add_argument(
        "--no-cot-model",
        action="store_false",
        dest="cot_model",
        default=True,
        help="Disable chain-of-thought model (enabled by default)",
    )
    parser.add_argument(
        "--prompt",
        type=str,
        default=None,
        help="Prompt to use for the LLM",
    )
<<<<<<< HEAD
    return parser
=======
    parser.add_argument(
        "--enable-reviewer",
        action="store_true",
        default=False,
        help="Enable reviewer agent to analyze and improve outputs",
    )
    return parser


def create_workspace_manager_for_connection(
    workspace_root: str, use_container_workspace: bool = False
):
    """Create a new workspace manager instance for a websocket connection."""
    # Create unique subdirectory for this connection
    connection_id = str(uuid.uuid4())
    workspace_path = Path(workspace_root).resolve()
    connection_workspace = workspace_path / connection_id
    connection_workspace.mkdir(parents=True, exist_ok=True)

    # Initialize workspace manager with connection-specific subdirectory
    workspace_manager = WorkspaceManager(
        root=connection_workspace,
        container_workspace=use_container_workspace,
    )

    return workspace_manager, connection_id
>>>>>>> 3319c8e3
<|MERGE_RESOLUTION|>--- conflicted
+++ resolved
@@ -87,33 +87,10 @@
         default=None,
         help="Prompt to use for the LLM",
     )
-<<<<<<< HEAD
-    return parser
-=======
     parser.add_argument(
         "--enable-reviewer",
         action="store_true",
         default=False,
         help="Enable reviewer agent to analyze and improve outputs",
     )
-    return parser
-
-
-def create_workspace_manager_for_connection(
-    workspace_root: str, use_container_workspace: bool = False
-):
-    """Create a new workspace manager instance for a websocket connection."""
-    # Create unique subdirectory for this connection
-    connection_id = str(uuid.uuid4())
-    workspace_path = Path(workspace_root).resolve()
-    connection_workspace = workspace_path / connection_id
-    connection_workspace.mkdir(parents=True, exist_ok=True)
-
-    # Initialize workspace manager with connection-specific subdirectory
-    workspace_manager = WorkspaceManager(
-        root=connection_workspace,
-        container_workspace=use_container_workspace,
-    )
-
-    return workspace_manager, connection_id
->>>>>>> 3319c8e3
+    return parser